cmake_minimum_required(VERSION 2.8.0)
project(drake-superbuild)

include(ExternalProject)

option(AUTO_UPDATE_EXTERNALS "external projects are updated to their tag revision on compile" ON)

# chinese menu of external projects
option(WITH_ALL_SUPPORTED_EXTERNALS "overrides the individual WITH_[external] options" OFF)
option(REMOVE_UNUSED_EXTERNALS "enable this to remove those projects from disk" OFF)

# ON by default:
option(WITH_EIGEN		"required c++ matrix library.  only disable if you have it already."    ON)
option(WITH_SPOTLESS	"polynomial optimization front-end for MATLAB"							ON)

# OFF by default:
option(WITH_GTK 		"precompiled gtk binaries/headers for Windows")
option(WITH_DIRECTOR	"vtk-based visualization tool and robot user interface")
option(WITH_SIGNALSCOPE	"live plotting tool for lcm messages")
option(WITH_IRIS		"fast approximate convex segmentation")
option(WITH_OCTOMAP 	"provides oct-tree data structures")
option(WITH_SNOPT 		"nonlinear optimization solver; requires access to RobotLocomotion/snopt-pod")
option(WITH_GUROBI 		"convex/integer optimization solver; free for academics (will prompt you for login bits)")
option(WITH_MOSEK 		"convex optimization solver; free for academics")
option(WITH_YALMIP 		"free optimization front-end for MATLAB")
option(WITH_GLOPTIPOLY 	"free global polynomial optimization tooblox")
option(WITH_BERTINI 	"solve polynomial equations; free but pod requires permissions (can't redistribute)")
option(WITH_SEDUMI		"semi-definite programming solver")
option(WITH_AVL			"use w/ XFOIL to compute aerodynamic coefficients for airfoils")
option(WITH_XFOIL		"use w/ AVL to compute aerodynamic coefficients for airfoils")
option(WITH_MESHCONVERTERS "uses vcglib to convert a few standard filetypes")

# system dependent defaults:
if (WIN32)
  option(WITH_LIBBOT 		"simple open-gl visualizer + lcmgl for director"	OFF)
  option(WITH_BULLET 		"used for collision detection" 					OFF)
  option(WITH_LCM 		"interprocess communications protocol for visualizers, etc" 			OFF)
else()
  option(WITH_LIBBOT 		"simple open-gl visualizer + lcmgl for director"	ON)
  option(WITH_BULLET 		"used for collision detection" 					ON)
  option(WITH_LCM 		"interprocess communications protocol for visualizers, etc" 			ON)
endif()

# list *compilation* dependencies, in alphabetical order by target (note: dependencies must come first in my foreach above)
set(lcm_dependencies gtk)
set(libbot_dependencies lcm)
set(director_dependencies lcm libbot)
set(iris_dependencies eigen mosek)
set(signalscope_dependencies director)
set(drake_dependencies cmake eigen lcm libbot bullet octomap snopt gurobi)

# download information, in alphabetical order
set(avl_GIT_REPOSITORY https://github.com/RobotLocomotion/avl.git)
set(avl_GIT_TAG 9b927f90619460b29f7454c714369f65bc4536a1)
set(bertini_GIT_REPOSITORY https://github.com/RobotLocomotion/bertini.git)
set(bertini_GIT_TAG 3ae3e3ad3534acb4b6f7a4c3c22728b493beaa80)
set(bullet_GIT_REPOSITORY https://github.com/RobotLocomotion/bullet-pod.git)
set(bullet_GIT_TAG c7c87f327b7f3ba02de279d026d6642e9f6443f7)
set(cmake_GIT_REPOSITORY https://github.com/RobotLocomotion/cmake.git)
set(cmake_GIT_TAG 9f9f53877a77b1d1dc9f7ac592ca6ddeb18f7f28)
set(cmake_GIT_CLONE_DIR "${PROJECT_SOURCE_DIR}/drake/cmake")
set(cmake_NO_BUILD TRUE)
set(director_GIT_REPOSITORY https://github.com/RobotLocomotion/director.git)
set(director_GIT_TAG 9c2bb9de70a0945d05eb0a4a7d13c0a91afa74a3)
set(director_SOURCE_DIR ${PROJECT_SOURCE_DIR}/externals/director/distro/pods/drake-distro)
set(signalscope_GIT_REPOSITORY https://github.com/mitdrc/signal-scope.git)
set(signalscope_GIT_TAG dc61a95daf31d25c730a075b5a8c9bba9eadafb3)
set(eigen_GIT_REPOSITORY https://github.com/RobotLocomotion/eigen-pod.git)
set(eigen_GIT_TAG c6c4738f9d18fa30003c33028486436adfe8bc70)
set(gtk_GIT_REPOSITORY https://github.com/RobotLocomotion/gtk-pod.git)
set(gtk_GIT_TAG dc9bb719ee771a2ae9c3a392796c42ccad5bca54)
set(gloptipoly_GIT_REPOSITORY https://github.com/RobotLocomotion/gloptipoly3.git)  # todo: rename that repo
set(gloptipoly_GIT_TAG c9e796e99c584ecf78317348c4162a2ed4121156)
set(gurobi_GIT_REPOSITORY https://github.com/RobotLocomotion/gurobi.git)
set(gurobi_GIT_TAG beb0a84a1bcca1eb81a1b87d9fa140f2134d97e9)
set(iris_GIT_REPOSITORY https://github.com/rdeits/iris-distro.git)
set(iris_GIT_TAG 3ea968e1ca8d19f11198d165bcc9d8b0ab919d51)
set(iris_ADDITIONAL_BUILD_ARGS PATCH_COMMAND make configure-cdd-only)
set(lcm_GIT_REPOSITORY https://github.com/RobotLocomotion/lcm-pod.git)
set(lcm_GIT_TAG 31e9a3e2dd056cac749fc2879e841434181180ad) # cmake branch
set(libbot_GIT_REPOSITORY https://github.com/RobotLocomotion/libbot.git)
set(libbot_GIT_TAG c328b73f3b48008d04468031e26f48468a7e3cc0)
set(meshconverters_GIT_REPOSITORY https://github.com/RobotLocomotion/meshConverters.git)
set(meshconverters_GIT_TAG 34daf686ebdb7fa572cbe32af983dfe91a2af761)
set(mosek_GIT_REPOSITORY https://github.com/RobotLocomotion/mosek.git)
set(mosek_GIT_TAG 8e93c8ad6e8de0c1401b8e39d187370a3a0bd2dc)
set(octomap_GIT_REPOSITORY https://github.com/RobotLocomotion/octomap-pod.git)
set(octomap_GIT_TAG 00b28215d19580f9e964bc5d126ce55a9253671a)
set(sedumi_GIT_REPOSITORY https://github.com/RobotLocomotion/sedumi.git)
set(sedumi_GIT_TAG 8263577d4ab375524060c19369ccf410133bb9eb)
set(snopt_GIT_REPOSITORY https://github.com/RobotLocomotion/snopt.git)
set(snopt_GIT_TAG d7abb603690f41970273643ebb6e173b0e6e452b)
set(spotless_GIT_REPOSITORY https://github.com/RobotLocomotion/spotless-pod.git)
set(spotless_GIT_TAG 88e8eefc9a853e96268cad7ac0d70ae2d8d39f35)
set(yalmip_GIT_REPOSITORY https://github.com/RobotLocomotion/yalmip.git)
set(yalmip_GIT_TAG c071fb7b7193491f8eefadba3bfff26160ad6cd4)
set(xfoil_GIT_REPOSITORY https://github.com/RobotLocomotion/xfoil.git)
set(xfoil_GIT_TAG fde0a9368dd451c93604051fc5704e120073800c)


find_program(MAKE_EXECUTABLE make)
if (NOT MAKE_EXECUTABLE)
	message(FATAL_ERROR "couldn't find gnu make")
endif()
if (${CMAKE_GENERATOR} STREQUAL "Unix Makefiles")
	set(PODS_MAKE_COMMAND "$(MAKE)")   # so we can pass through commandline arguments.
else()
	set(PODS_MAKE_COMMAND ${MAKE_EXECUTABLE})
endif()

# process optional projects
# note: keep drake in this loop in case externals depend on drake (e.g. the director might in the near future)
set(EXTERNAL_PROJECTS)
<<<<<<< HEAD
foreach(proj IN ITEMS cmake eigen gtk lcm libbot bullet spotless director signalscope octomap snopt gurobi mosek iris yalmip gloptipoly bertini sedumi avl xfoil meshconverters drake)
=======
foreach(proj IN ITEMS 
		cmake
		eigen
		gtk
		lcm
		libbot
		bullet
		iris
		spotless
		director
		signalscope
		octomap
		snopt
		gurobi
		mosek
		yalmip
		gloptipoly
		bertini
		sedumi
		avl
		xfoil
		meshconverters
		drake)
>>>>>>> 98c456ea
	string(TOUPPER ${proj} proj_upper)
	if (${proj} STREQUAL "drake" OR ${proj} STREQUAL "cmake" OR WITH_${proj_upper} OR WITH_ALL_SUPPORTED_EXTERNALS)
		list(APPEND EXTERNAL_PROJECTS ${proj})
	elseif(REMOVE_UNUSED_EXTERNALS AND IS_DIRECTORY ${proj})
		message(STATUS "removing unused project: ${proj}")
		if (NOT ${proj}_NO_BUILD)
			execute_process(COMMAND ${MAKE_EXECUTABLE} BUILD_PREFIX=${CMAKE_INSTALL_PREFIX} BUILD_TYPE=${CMAKE_BUILD_TYPE} clean
							WORKING_DIRECTORY ${PROJECT_SOURCE_DIR}/${proj})
		endif()
		execute_process(COMMAND ${CMAKE_COMMAND} -E remove_directory "${PROJECT_SOURCE_DIR}/${proj}")
	endif()
endforeach()

# throw error for unsupported platform/project combinations
macro( unsupported )
	foreach(proj ${ARGN})
		list(FIND EXTERNAL_PROJECTS ${proj} find_result)
		if (NOT find_result EQUAL -1)
			if (WITH_ALL_SUPPORTED_EXTERNALS)
				list(REMOVE_ITEM EXTERNAL_PROJECTS ${proj})
			else()
				message(FATAL_ERROR ${proj} is not supported (yet) on this platform)
			endif()
		endif()
	endforeach()
endmacro()

if (WIN32)
	unsupported(libbot octomap gurobi mosek yalmip gloptipoly bertini sedumi avl xfoil iris director signalscope meshconverters)  # many of these could potentially work, but haven't been tried
	unsupported(bullet)  # drake has a silly c++11 compile error.  probably just for MSVC << 2013
	unsupported(lcm)  # just have to reliably add drake/build/lib to the path so that lcm-gen.exe can run when building drake.  note: move GTK back into ON by default for win32 only when I re-enable lcm
endif()

#enable_language(Fortran)
#if (NOT CMAKE_Fortran_COMPILER)
#   unsupported(avl xfoil)
#endif()



set(EXTERNAL_SOURCE_DIRS)
foreach (proj ${EXTERNAL_PROJECTS})
	set(deps)
	foreach(dep ${${proj}_dependencies})
		list(FIND EXTERNAL_PROJECTS ${dep} find_result)
		if (${dep} STREQUAL "drake" OR NOT find_result EQUAL -1)
			list(APPEND deps ${dep})
		endif()
	endforeach()

	if (NOT ${proj} STREQUAL "drake")
		if (NOT ${proj}_GIT_CLONE_DIR)
			set(${proj}_GIT_CLONE_DIR "${PROJECT_SOURCE_DIR}/externals/${proj}")
		endif()
		if (NOT ${proj}_SOURCE_DIR)
			set(${proj}_SOURCE_DIR ${${proj}_GIT_CLONE_DIR})
		endif()
		if (NOT ${proj}_NO_BUILD)
			set(${proj}_BUILD_COMMAND ${PODS_MAKE_COMMAND} BUILD_PREFIX=${CMAKE_INSTALL_PREFIX} BUILD_TYPE=${CMAKE_BUILD_TYPE})
		endif()
		set(EXTERNAL_SOURCE_DIRS ${EXTERNAL_SOURCE_DIRS} ${${proj}_SOURCE_DIR} "\n")

		message(STATUS "Preparing to build ${proj} with dependencies: ${deps}")

		# separate download target so I can make the download-all custom command as recommended in:
		#   http://comments.gmane.org/gmane.comp.programming.tools.cmake.user/53002
		if (AUTO_UPDATE_EXTERNALS)
			ExternalProject_Add(download-${proj}
				DOWNLOAD_DIR ${${proj}_GIT_CLONE_DIR}
				SOURCE_DIR ${${proj}_GIT_CLONE_DIR}
				GIT_REPOSITORY ${${proj}_GIT_REPOSITORY}
				GIT_TAG ${${proj}_GIT_TAG}
				CONFIGURE_COMMAND ""
				BUILD_COMMAND ""
				INSTALL_COMMAND ""
				)
		else()
			ExternalProject_Add(download-${proj}
				DOWNLOAD_DIR ${${proj}_GIT_CLONE_DIR}
				SOURCE_DIR ${${proj}_GIT_CLONE_DIR}
				GIT_REPOSITORY ${${proj}_GIT_REPOSITORY}
				GIT_TAG ${${proj}_GIT_TAG}
				UPDATE_COMMAND ""
				CONFIGURE_COMMAND ""
				BUILD_COMMAND ""
				INSTALL_COMMAND ""
				)
		endif()

		# now the actual project
		ExternalProject_Add(${proj}
			SOURCE_DIR ${${proj}_SOURCE_DIR}
			DOWNLOAD_COMMAND ""
			UPDATE_COMMAND ""
			CONFIGURE_COMMAND ""
			BUILD_IN_SOURCE 1
			BUILD_COMMAND "${${proj}_BUILD_COMMAND}"
			INSTALL_COMMAND ""
			DEPENDS download-${proj} ${deps}
			${${proj}_ADDITIONAL_BUILD_ARGS}
	#		BUILD_ALWAYS 1
			)
	else()
		message(STATUS "Preparing to build ${proj} with dependencies: ${deps}")

		ExternalProject_Add(${proj}
			SOURCE_DIR "${PROJECT_SOURCE_DIR}/drake"
			DOWNLOAD_COMMAND ""
			UPDATE_COMMAND ""
			CONFIGURE_COMMAND ""
			BUILD_IN_SOURCE 1
			BUILD_COMMAND ${PODS_MAKE_COMMAND} BUILD_PREFIX=${CMAKE_INSTALL_PREFIX} BUILD_TYPE=${CMAKE_BUILD_TYPE}
			INSTALL_COMMAND ""
			DEPENDS ${deps}
			${${proj}_ADDITIONAL_BUILD_ARGS}
	#		BUILD_ALWAYS 1
			)
	endif(NOT ${proj} STREQUAL "drake")


	# once we require cmake version >= 3.1, then we can zap this and just use the BUILD_ALWAYS flags above
 	ExternalProject_Add_Step(${proj} forceconfigure
 		COMMAND ${CMAKE_COMMAND} -E echo "Force configure of ${proj}"
 		DEPENDEES update
 		DEPENDERS configure
 		ALWAYS 1)

endforeach()
file(WRITE ${CMAKE_CURRENT_BINARY_DIR}/drake_external_source_dirs.txt ${EXTERNAL_SOURCE_DIRS})


# todo: add a custom target for release_filelist

add_custom_target(download-all)
add_custom_target(clean-all)
add_custom_target(status)
set(PROJECT_LIST)
foreach (proj ${EXTERNAL_PROJECTS})
	if (NOT ${proj} STREQUAL "drake")
		add_dependencies(download-all download-${proj})
		ExternalProject_Get_Property(download-${proj} SOURCE_DIR)
		add_custom_target(status-${proj}
			COMMAND ${GIT_EXECUTABLE} status
			WORKING_DIRECTORY ${SOURCE_DIR})
		add_dependencies(status status-${proj})
	endif()

	ExternalProject_Get_Property(${proj} SOURCE_DIR)
	if (NOT ${proj}_NO_BUILD)
		add_custom_target(clean-${proj}
			COMMAND ${PODS_MAKE_COMMAND} BUILD_PREFIX=${CMAKE_INSTALL_PREFIX} BUILD_TYPE=${CMAKE_BUILD_TYPE} clean
			WORKING_DIRECTORY ${SOURCE_DIR})
		add_dependencies(clean-all clean-${proj})
	endif()
	list(APPEND PROJECT_LIST ${SOURCE_DIR})
endforeach()

string(REPLACE ";" " " PROJECT_LIST "${PROJECT_LIST}")
add_custom_target(list-project-dirs COMMAND echo "${PROJECT_LIST}")<|MERGE_RESOLUTION|>--- conflicted
+++ resolved
@@ -111,9 +111,6 @@
 # process optional projects
 # note: keep drake in this loop in case externals depend on drake (e.g. the director might in the near future)
 set(EXTERNAL_PROJECTS)
-<<<<<<< HEAD
-foreach(proj IN ITEMS cmake eigen gtk lcm libbot bullet spotless director signalscope octomap snopt gurobi mosek iris yalmip gloptipoly bertini sedumi avl xfoil meshconverters drake)
-=======
 foreach(proj IN ITEMS 
 		cmake
 		eigen
@@ -121,7 +118,6 @@
 		lcm
 		libbot
 		bullet
-		iris
 		spotless
 		director
 		signalscope
@@ -129,6 +125,7 @@
 		snopt
 		gurobi
 		mosek
+		iris
 		yalmip
 		gloptipoly
 		bertini
@@ -137,7 +134,6 @@
 		xfoil
 		meshconverters
 		drake)
->>>>>>> 98c456ea
 	string(TOUPPER ${proj} proj_upper)
 	if (${proj} STREQUAL "drake" OR ${proj} STREQUAL "cmake" OR WITH_${proj_upper} OR WITH_ALL_SUPPORTED_EXTERNALS)
 		list(APPEND EXTERNAL_PROJECTS ${proj})
