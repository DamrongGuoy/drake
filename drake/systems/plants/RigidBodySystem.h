--- conflicted
+++ resolved
@@ -374,65 +374,76 @@
     force.tail<3>() = (force_magnitude / (length + EPSILON)) * xB_in_A;
     tau += spatialForceInFrameToJointTorque(
         sys->getRigidBodyTree().get(), rigid_body_state, frameA.get(), force);
-
-<<<<<<< HEAD
-  /** NoiseModel
-   * @brief Represents generalized vector-valued noise
-   */
-  template <typename ScalarType, int Dimension>
-  class DRAKERBSYSTEM_EXPORT NoiseModel {
-  public:
-      virtual Eigen::Matrix<ScalarType, Dimension, 1> generateNoiseVector() = 0;
-  };
-
-  /** GaussianNoiseModel
-   * @brief Implements the NoiseModel interface where the underlying noise distribution is parameterized by a Gaussian
-   */
-  template <typename ScalarType, int Dimension>
-  class DRAKERBSYSTEM_EXPORT GaussianNoiseModel : public NoiseModel<ScalarType, Dimension> {
-  public:
-      GaussianNoiseModel(double mean, double std_dev) : distribution(mean, std_dev), generator(rd()) { }
-
-      virtual Eigen::Matrix<ScalarType, Dimension, 1> generateNoiseVector() override {
-          Eigen::Matrix<ScalarType, Dimension, 1> noise_vector;
-          for(std::size_t index = 0; index < Dimension; index++) {
-              noise_vector[index] = distribution(generator);
-          }
-          return noise_vector;
-      }
-  private:
-      std::random_device rd;
-      std::normal_distribution<ScalarType> distribution;
-      std::mt19937 generator;
-  };
-
-  /** RigidBodySensor
-   * @brief interface class for elements which define a sensor which reads the state of a rigid body system
-   */
-  class DRAKERBSYSTEM_EXPORT RigidBodySensor {
-  public:
+    return tau;
+  }
+
+ private:
+  std::shared_ptr<RigidBodyFrame> frameA, frameB;
+  double stiffness;
+  double damping;
+  double rest_length;
+
+ public:
+  EIGEN_MAKE_ALIGNED_OPERATOR_NEW
+};
+
+/** NoiseModel
+ * @brief Represents generalized vector-valued noise
+ */
+template <typename ScalarType, int Dimension>
+class DRAKERBSYSTEM_EXPORT NoiseModel {
+public:
+    virtual Eigen::Matrix<ScalarType, Dimension, 1> generateNoiseVector() = 0;
+};
+
+/** GaussianNoiseModel
+ * @brief Implements the NoiseModel interface where the underlying noise distribution is parameterized by a Gaussian
+ */
+template <typename ScalarType, int Dimension>
+class DRAKERBSYSTEM_EXPORT GaussianNoiseModel : public NoiseModel<ScalarType, Dimension> {
+public:
+    GaussianNoiseModel(double mean, double std_dev) : distribution(mean, std_dev), generator(rd()) { }
+
+    virtual Eigen::Matrix<ScalarType, Dimension, 1> generateNoiseVector() override {
+        Eigen::Matrix<ScalarType, Dimension, 1> noise_vector;
+        for(std::size_t index = 0; index < Dimension; index++) {
+            noise_vector[index] = distribution(generator);
+        }
+        return noise_vector;
+    }
+private:
+    std::random_device rd;
+    std::normal_distribution<ScalarType> distribution;
+    std::mt19937 generator;
+};
+
+/** RigidBodySensor
+ * @brief interface class for elements which define a sensor which reads the state of a rigid body system
+ */
+class DRAKERBSYSTEM_EXPORT RigidBodySensor {
+public:
     RigidBodySensor(RigidBodySystem* sys, const std::string& name) : sys(sys), name(name) {}
     virtual ~RigidBodySensor() {}
 
     virtual size_t getNumOutputs() const { return 0; }
     virtual Eigen::VectorXd output(const double& t, const KinematicsCache<double>& rigid_body_state, const RigidBodySystem::InputVector<double>& u) const = 0;
-  protected:
+protected:
     RigidBodySystem* sys;
     std::string name;
-  };
-
-  /** RigidBodyDepthSensor
-   * @brief Uses raycast to simulate a depth image at some evenly spaced pixel rows and columns.
-   */
-  class DRAKERBSYSTEM_EXPORT RigidBodyDepthSensor : public RigidBodySensor {
-  public:
+};
+
+/** RigidBodyDepthSensor
+ * @brief Uses raycast to simulate a depth image at some evenly spaced pixel rows and columns.
+ */
+class DRAKERBSYSTEM_EXPORT RigidBodyDepthSensor : public RigidBodySensor {
+public:
     RigidBodyDepthSensor(RigidBodySystem* sys, const std::string& name, const std::shared_ptr<RigidBodyFrame> frame, tinyxml2::XMLElement* node);
     virtual ~RigidBodyDepthSensor() {}
 
     virtual size_t getNumOutputs() const override { return num_pixel_rows*num_pixel_cols; }
     virtual Eigen::VectorXd output(const double& t, const KinematicsCache<double>& rigid_body_state, const RigidBodySystem::InputVector<double>& u) const override;
 
-  private:
+private:
     const std::shared_ptr<RigidBodyFrame> frame;
     double min_pitch; // minimum pitch of the camera FOV in radians
     double max_pitch; // maximum pitch of the camera FOV in radians
@@ -445,15 +456,15 @@
 
     Eigen::Matrix3Xd raycast_endpoints;   // cache to avoid repeated allocation
 
-  public:
+public:
     EIGEN_MAKE_ALIGNED_OPERATOR_NEW
-  };
-
-  /** RigidBodyAccelerometer
-   * @brief Simulates a sensor that measures linear acceleration
-   */
-  class DRAKERBSYSTEM_EXPORT RigidBodyAccelerometer : public RigidBodySensor {
-  public:
+};
+
+/** RigidBodyAccelerometer
+ * @brief Simulates a sensor that measures linear acceleration
+ */
+class DRAKERBSYSTEM_EXPORT RigidBodyAccelerometer : public RigidBodySensor {
+public:
     RigidBodyAccelerometer(RigidBodySystem* sys, const std::string& name, const std::shared_ptr<RigidBodyFrame> frame);
     virtual ~RigidBodyAccelerometer() {}
 
@@ -464,102 +475,30 @@
         noise_model = model;
     }
 
-  private:
+private:
     std::shared_ptr<NoiseModel<double, 3>> noise_model;
     const std::shared_ptr<RigidBodyFrame> frame;
-  };
-
-    /** RigidBodyGyroscope
-     * @brief Simulates a sensor that measures angular rates
-     */
-    class DRAKERBSYSTEM_EXPORT RigidBodyGyroscope : public RigidBodySensor {
-    public:
-        RigidBodyGyroscope(RigidBodySystem* sys, const std::string& name, const std::shared_ptr<RigidBodyFrame> frame);
-        virtual ~RigidBodyGyroscope() {}
-
-        virtual size_t getNumOutputs() const override { return 3; }
-        virtual Eigen::VectorXd output(const double& t, const KinematicsCache<double>& rigid_body_state, const RigidBodySystem::InputVector<double>& u) const override;
-
-        void setNoiseModel(std::shared_ptr<NoiseModel<double, 3>> model) {
-            noise_model = model;
-        }
-
-    private:
-        std::shared_ptr<NoiseModel<double, 3>> noise_model;
-        const std::shared_ptr<RigidBodyFrame> frame;
-    };
+};
+
+/** RigidBodyGyroscope
+ * @brief Simulates a sensor that measures angular rates
+ */
+class DRAKERBSYSTEM_EXPORT RigidBodyGyroscope : public RigidBodySensor {
+public:
+    RigidBodyGyroscope(RigidBodySystem* sys, const std::string& name, const std::shared_ptr<RigidBodyFrame> frame);
+    virtual ~RigidBodyGyroscope() {}
+
+    virtual size_t getNumOutputs() const override { return 3; }
+    virtual Eigen::VectorXd output(const double& t, const KinematicsCache<double>& rigid_body_state, const RigidBodySystem::InputVector<double>& u) const override;
+
+    void setNoiseModel(std::shared_ptr<NoiseModel<double, 3>> model) {
+        noise_model = model;
+    }
+
+private:
+    std::shared_ptr<NoiseModel<double, 3>> noise_model;
+    const std::shared_ptr<RigidBodyFrame> frame;
+};
 
 } // end namespace Drake
-=======
-    return tau;
-  }
-
- private:
-  std::shared_ptr<RigidBodyFrame> frameA, frameB;
-  double stiffness;
-  double damping;
-  double rest_length;
-
- public:
-  EIGEN_MAKE_ALIGNED_OPERATOR_NEW
-};
-
-/** RigidBodySensor
- * @brief interface class for elements which define a sensor which reads the
- * state of a rigid body system
- */
-class DRAKERBSYSTEM_EXPORT RigidBodySensor {
- public:
-  RigidBodySensor(RigidBodySystem* sys, const std::string& name)
-      : sys(sys), name(name) {}
-  virtual ~RigidBodySensor() {}
-
-  virtual size_t getNumOutputs() const { return 0; }
-  virtual Eigen::VectorXd output(
-      const double& t,
-      const KinematicsCache<double>& rigid_body_state) const = 0;
-
- protected:
-  RigidBodySystem* sys;
-  std::string name;
-};
-
-/** RigidBodyDepthSensor
- * @brief Uses raycast to simulate a depth image at some evenly spaced pixel
- * rows and columns.
- */
-class DRAKERBSYSTEM_EXPORT RigidBodyDepthSensor : public RigidBodySensor {
- public:
-  RigidBodyDepthSensor(RigidBodySystem* sys, const std::string& name,
-                       const std::shared_ptr<RigidBodyFrame> frame,
-                       tinyxml2::XMLElement* node);
-  virtual ~RigidBodyDepthSensor() {}
-
-  virtual size_t getNumOutputs() const override {
-    return num_pixel_rows * num_pixel_cols;
-  }
-  virtual Eigen::VectorXd output(
-      const double& t,
-      const KinematicsCache<double>& rigid_body_state) const override;
-
- private:
-  const std::shared_ptr<RigidBodyFrame> frame;
-  double min_pitch;       // minimum pitch of the camera FOV in radians
-  double max_pitch;       // maximum pitch of the camera FOV in radians
-  double min_yaw;         // minimum yaw of the sensor FOV in radians
-  double max_yaw;         // maximum yaw of the sensor FOV in radians
-  size_t num_pixel_rows;  // number of points in the image vertically (pitch)
-  size_t num_pixel_cols;  // number of points in the image horizontally (yaw)
-  double min_range;       // minimum range of the sensor in meters
-  double max_range;       // maximum range of the sensor in meters
-
-  Eigen::Matrix3Xd raycast_endpoints;  // cache to avoid repeated allocation
-
- public:
-  EIGEN_MAKE_ALIGNED_OPERATOR_NEW
-};
-
-}  // end namespace Drake
->>>>>>> 2e5ea4b1
-
 #endif