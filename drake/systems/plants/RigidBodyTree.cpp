#include "drake/systems/plants/RigidBodyTree.h"

#include "drake/common/eigen_types.h"
#include "drake/systems/plants/joints/DrakeJoints.h"
#include "drake/systems/plants/joints/FixedJoint.h"
#include "drake/util/drakeGeometryUtil.h"
#include "drake/util/drakeUtil.h"

#include <algorithm>
#include <limits>
#include <string>
#include "KinematicsCache.h"

#include <fstream>
#include <iostream>

using namespace std;
using namespace Eigen;
using drake::AutoDiffUpTo73d;
using drake::AutoDiffXd;
using drake::Matrix3X;
using drake::Matrix4X;
using drake::MatrixX;
using drake::Vector3;
using drake::VectorX;

/// A column vector consisting of one twist.
template <typename Scalar>
using TwistVector = Eigen::Matrix<Scalar, TWIST_SIZE, 1>;

/// A matrix with one twist per column, and dynamically many columns.
template <typename Scalar>
using TwistMatrix = Eigen::Matrix<Scalar, TWIST_SIZE, Eigen::Dynamic>;

const set<int> RigidBodyTree::default_robot_num_set = {0};
const char* const RigidBodyTree::kWorldLinkName = "world";

template <typename T>
void getFiniteIndexes(T const& v, std::vector<int>& finite_indexes) {
  finite_indexes.clear();
  const size_t n = v.size();
  for (int x = 0; x < n; x++) {
    if (std::isfinite(static_cast<double>(v[x]))) {
      finite_indexes.push_back(x);
    }
  }
}

std::ostream& operator<<(std::ostream& os, const RigidBodyLoop& obj) {
  os << "loop connects pt "
     << obj.frameA->transform_to_body.matrix().topRightCorner(3, 1).transpose()
     << " on " << obj.frameA->body->name_ << " to pt "
     << obj.frameB->transform_to_body.matrix().topRightCorner(3, 1).transpose()
     << " on " << obj.frameB->body->name_ << std::endl;
  return os;
}

std::ostream& operator<<(std::ostream& os, const RigidBodyTree& tree) {
  os << *tree.collision_model.get();
  return os;
}

RigidBodyTree::RigidBodyTree(
    const std::string& urdf_filename,
    const DrakeJoint::FloatingBaseType floating_base_type)
    : RigidBodyTree() {
  addRobotFromURDF(urdf_filename, floating_base_type);
}

RigidBodyTree::RigidBodyTree(void)
    : collision_model(DrakeCollision::newModel()) {
  // Sets the gravity vector;
  a_grav << 0, 0, 0, 0, 0, -9.81;

  // Adds the rigid body representing the world.
  std::unique_ptr<RigidBody> b(new RigidBody());
  b->name_ = std::string(RigidBodyTree::kWorldLinkName);
  b->robotnum = 0;
  b->body_index = 0;
  bodies.push_back(std::move(b));
}

RigidBodyTree::~RigidBodyTree(void) {}

bool RigidBodyTree::transformCollisionFrame(
    const DrakeCollision::ElementId& eid,
    const Eigen::Isometry3d& transform_body_to_joint) {
  return collision_model->transformCollisionFrame(eid, transform_body_to_joint);
}

// TODO(amcastro-tri): This implementation is very inefficient since member
// vector RigidBodyTree::bodies changes in size with the calls to bodies.erase
// and bodies.insert.
// A possibility would be to use std::sort or our own version of a quick sort.
void RigidBodyTree::SortTree() {
  if (bodies.size() == 0) return;  // no-op if there are no RigidBody's
  size_t i = 0;
  while (i < bodies.size() - 1) {
    if (bodies[i]->hasParent()) {
      auto iter = std::find_if(bodies.begin() + i + 1, bodies.end(),
                               [&](std::unique_ptr<RigidBody> const& p) {
                                 return bodies[i]->has_as_parent(*p);
                               });
      if (iter != bodies.end()) {
        std::unique_ptr<RigidBody> parent = std::move(*iter);
        bodies.erase(iter);
        bodies.insert(bodies.begin() + i, std::move(parent));
        --i;
      }
    }
    ++i;
  }

  // Reasign body_index to be the i-th entry in RBT::bodies
  for (size_t i = 0; i < bodies.size(); i++) {
    bodies[i]->body_index = static_cast<int>(i);
  }
}

const RigidBodyActuator& RigidBodyTree::GetActuator(
    const std::string& name) const {
  for (const auto& actuator : actuators) {
    if (actuator.name == name) {
      return actuator;
    }
  }
  throw std::invalid_argument("ERROR: Could not find actuator named \"" + name +
                              "\"");
}

void RigidBodyTree::compile(void) {
  SortTree();

  // Welds joints for links that have zero inertia and no children (as seen in
  // pr2.urdf)
  // TODO(amcastro-tri): this is O(n^2). RigidBody should contain a list of
  // children
  // TODO(amcastro-tri): the order in which these loops should be performed
  // should be stated more clearly with an iterator.
  // An option would be to have:
  //   RigidBodyTree::upwards_body_iterator: travels the tree upwards towards
  //   the root.
  //   RigidBodyTree::downwards_body_iterator: travels the tree downwards from
  //   the root towards the last leaf.
  for (size_t i = 0; i < bodies.size(); i++) {
    if (bodies[i]->hasParent() && bodies[i]->I.isConstant(0)) {
      bool hasChild = false;
      for (size_t j = i + 1; j < bodies.size(); j++) {
        if (bodies[j]->has_as_parent(*bodies[i])) {
          hasChild = true;
          break;
        }
      }
      if (!hasChild) {
        // now check if this body is attached by a loop joint
        for (const auto& loop : loops) {
          if ((loop.frameA->body == bodies[i].get()) ||
              (loop.frameB->body == bodies[i].get())) {
            hasChild = true;
            break;
          }
        }
      }
      if (!hasChild) {
        cout << "Welding joint " << bodies[i]->getJoint().getName() << endl;
        std::unique_ptr<DrakeJoint> joint_unique_ptr(
            new FixedJoint(bodies[i]->getJoint().getName(),
                           bodies[i]->getJoint().getTransformToParentBody()));
        bodies[i]->setJoint(std::move(joint_unique_ptr));
      }
    }
  }

  // Counts the number of position and velocity states in this rigid body tree.
  // Notice that the rigid bodies are accessed from the sorted vector
  // RigidBodyTree::bodies. The order that they appear in this vector determines
  // the values of RigidBody::position_num_start and
  // RigidBody::velocity_num_start, which the following code sets.
  num_positions_ = 0;
  num_velocities_ = 0;
  for (auto it = bodies.begin(); it != bodies.end(); ++it) {
    RigidBody& body = **it;
    if (body.hasParent()) {
      body.position_num_start = num_positions_;
      num_positions_ += body.getJoint().getNumPositions();
      body.velocity_num_start = num_velocities_;
      num_velocities_ += body.getJoint().getNumVelocities();
    } else {
      body.position_num_start = 0;
      body.velocity_num_start = 0;
    }
  }

  B.resize(num_velocities_, actuators.size());
  B = MatrixXd::Zero(num_velocities_, actuators.size());
  for (size_t ia = 0; ia < actuators.size(); ia++)
    for (int i = 0; i < actuators[ia].body->getJoint().getNumVelocities(); i++)
      B(actuators[ia].body->velocity_num_start + i, ia) =
          actuators[ia].reduction;

  // Initializes the joint limit vectors.
  joint_limit_min = VectorXd::Constant(
      num_positions_, -std::numeric_limits<double>::infinity());
  joint_limit_max = VectorXd::Constant(num_positions_,
                                       std::numeric_limits<double>::infinity());
  for (size_t i = 0; i < bodies.size(); i++) {
    auto& body = bodies[i];
    if (body->hasParent()) {
      const DrakeJoint& joint = body->getJoint();
      joint_limit_min.segment(body->position_num_start,
                              joint.getNumPositions()) =
          joint.getJointLimitMin();
      joint_limit_max.segment(body->position_num_start,
                              joint.getNumPositions()) =
          joint.getJointLimitMax();
    }
  }

  // Updates the static collision elements and terrain contact points.
  updateStaticCollisionElements();

  for (auto it = bodies.begin(); it != bodies.end(); ++it) {
    RigidBody& body = **it;
    getTerrainContactPoints(body, body.contact_pts);
  }

  initialized_ = true;
}

Eigen::VectorXd RigidBodyTree::getZeroConfiguration() const {
  Eigen::VectorXd q(num_positions_);
  for (const auto& body_ptr : bodies) {
    if (body_ptr->hasParent()) {
      const DrakeJoint& joint = body_ptr->getJoint();
      q.middleRows(body_ptr->position_num_start, joint.getNumPositions()) =
          joint.zeroConfiguration();
    }
  }
  return q;
}

Eigen::VectorXd RigidBodyTree::getRandomConfiguration(
    std::default_random_engine& generator) const {
  Eigen::VectorXd q(num_positions_);
  for (const auto& body_ptr : bodies) {
    if (body_ptr->hasParent()) {
      const DrakeJoint& joint = body_ptr->getJoint();
      q.middleRows(body_ptr->position_num_start, joint.getNumPositions()) =
          joint.randomConfiguration(generator);
    }
  }
  return q;
}

string RigidBodyTree::getPositionName(int position_num) const {
  if (position_num < 0 || position_num >= num_positions_)
    throw std::runtime_error("position_num is out of range");

  size_t body_index = 0;
  while (body_index + 1 < bodies.size() &&
         bodies[body_index + 1]->position_num_start <= position_num)
    body_index++;

  return bodies[body_index]->getJoint().getPositionName(
      position_num - bodies[body_index]->position_num_start);
}

string RigidBodyTree::getVelocityName(int velocity_num) const {
  if (velocity_num < 0 || velocity_num >= num_velocities_)
    throw std::runtime_error("velocity_num is out of range");

  size_t body_index = 0;
  while (body_index + 1 < bodies.size() &&
         bodies[body_index + 1]->velocity_num_start <= velocity_num)
    body_index++;

  return bodies[body_index]->getJoint().getVelocityName(
      velocity_num - bodies[body_index]->velocity_num_start);
}

string RigidBodyTree::getStateName(int state_num) const {
  if (state_num < num_positions_)
    return getPositionName(state_num);
  else
    return getVelocityName(state_num - num_positions_);
}

void RigidBodyTree::drawKinematicTree(
    std::string graphviz_dotfile_filename) const {
  ofstream dotfile;
  dotfile.open(graphviz_dotfile_filename);
  dotfile << "digraph {" << endl;
  for (const auto& body : bodies) {
    dotfile << "  " << body->name_ << " [label=\"" << body->name_ << endl;
    dotfile << "mass=" << body->mass << ", com=" << body->com.transpose()
            << endl;
    dotfile << "inertia=" << endl << body->I << endl;
    dotfile << "\"];" << endl;
    if (body->hasParent()) {
      const auto& joint = body->getJoint();
      dotfile << "  " << body->name_ << " -> " << body->parent->name_
              << " [label=\"" << joint.getName() << endl;
      dotfile << "transform_to_parent_body=" << endl
              << joint.getTransformToParentBody().matrix() << endl;
      //     dotfile << "axis=" << endl << joint.get().matrix() << endl;
      dotfile << "\"];" << endl;
    }
  }
  for (const auto& frame : frames) {
    dotfile << "  " << frame->name << " [label=\"" << frame->name
            << " (frame)\"];" << endl;
    dotfile << "  " << frame->name << " -> " << frame->body->name_
            << " [label=\"";
    dotfile << "transform_to_body=" << endl
            << frame->transform_to_body.matrix() << endl;
    dotfile << "\"];" << endl;
  }

  for (const auto& loop : loops) {
    dotfile << "  " << loop.frameA->body->name_ << " -> "
            << loop.frameB->body->name_ << " [label=\"loop " << endl;
    dotfile << "transform_to_parent_body=" << endl
            << loop.frameA->transform_to_body.matrix() << endl;
    dotfile << "transform_to_child_body=" << endl
            << loop.frameB->transform_to_body.matrix() << endl;
    dotfile << "\"];" << endl;
  }
  dotfile << "}" << endl;
  dotfile.close();
  cout << "Wrote kinematic tree to " << graphviz_dotfile_filename
       << "; run e.g. 'dot -Tpng -O " << graphviz_dotfile_filename
       << "' to generate an image." << endl;
}

map<string, int> RigidBodyTree::computePositionNameToIndexMap() const {
  map<string, int> name_to_index_map;

  for (int i = 0; i < this->num_positions_; ++i) {
    name_to_index_map[getPositionName(i)] = i;
  }
  return name_to_index_map;
}

DrakeCollision::ElementId RigidBodyTree::addCollisionElement(
    const RigidBody::CollisionElement& element, RigidBody& body,
    const string& group_name) {
  DrakeCollision::ElementId id = collision_model->addElement(element);
  if (id != 0) {
    body.collision_element_ids.push_back(id);
    body.collision_element_groups[group_name].push_back(id);
  }
  return id;
}

void RigidBodyTree::updateCollisionElements(
    const RigidBody& body,
    const Eigen::Transform<double, 3, Eigen::Isometry>& transform_to_world) {
  for (auto id_iter = body.collision_element_ids.begin();
       id_iter != body.collision_element_ids.end(); ++id_iter) {
    collision_model->updateElementWorldTransform(*id_iter, transform_to_world);
  }
}

void RigidBodyTree::updateStaticCollisionElements() {
  for (auto it = bodies.begin(); it != bodies.end(); ++it) {
    RigidBody& body = **it;
    if (!body.hasParent()) {
      updateCollisionElements(body, Isometry3d::Identity());
    }
  }
}

void RigidBodyTree::updateDynamicCollisionElements(
    const KinematicsCache<double>& cache) {
  // todo: this is currently getting called many times with the same cache
  // object.  and it's presumably somewhat expensive.
  for (auto it = bodies.begin(); it != bodies.end(); ++it) {
    const RigidBody& body = **it;
    if (body.hasParent()) {
      updateCollisionElements(body, cache.getElement(body).transform_to_world);
    }
  }
  collision_model->updateModel();
}

void RigidBodyTree::getTerrainContactPoints(
    const RigidBody& body, Eigen::Matrix3Xd& terrain_points) const {
  // clear matrix before filling it again
  size_t num_points = 0;
  terrain_points.resize(Eigen::NoChange, 0);

  for (auto id_iter = body.collision_element_ids.begin();
       id_iter != body.collision_element_ids.end(); ++id_iter) {
    Matrix3Xd element_points;
    collision_model->getTerrainContactPoints(*id_iter, element_points);
    terrain_points.conservativeResize(
        Eigen::NoChange, terrain_points.cols() + element_points.cols());
    terrain_points.block(0, num_points, terrain_points.rows(),
                         element_points.cols()) = element_points;
    num_points += element_points.cols();
  }
}

void RigidBodyTree::collisionDetectFromPoints(
    const KinematicsCache<double>& cache, const Matrix3Xd& points,
    VectorXd& phi, Matrix3Xd& normal, Matrix3Xd& x, Matrix3Xd& body_x,
    vector<int>& body_idx, bool use_margins) {
  updateDynamicCollisionElements(cache);

  vector<DrakeCollision::PointPair> closest_points;

  collision_model->collisionDetectFromPoints(points, use_margins,
                                             closest_points);
  x.resize(3, closest_points.size());
  body_x.resize(3, closest_points.size());
  normal.resize(3, closest_points.size());
  phi.resize(closest_points.size());

  Vector3d ptA, ptB, n;
  double distance;
  for (size_t i = 0; i < closest_points.size(); ++i) {
    closest_points[i].getResults(&ptA, &ptB, &n, &distance);
    x.col(i) = ptB;
    body_x.col(i) = ptA;
    normal.col(i) = n;
    phi[i] = distance;
    const DrakeCollision::Element* elementB = closest_points[i].get_elementB();
    body_idx.push_back(elementB->get_body()->body_index);
  }
}

bool RigidBodyTree::collisionRaycast(const KinematicsCache<double>& cache,
                                     const Matrix3Xd& origins,
                                     const Matrix3Xd& ray_endpoints,
                                     VectorXd& distances, bool use_margins) {
  Matrix3Xd normals;
  updateDynamicCollisionElements(cache);
  return collision_model->collisionRaycast(origins, ray_endpoints, use_margins,
                                           distances, normals);
}

bool RigidBodyTree::collisionRaycast(const KinematicsCache<double>& cache,
                                     const Matrix3Xd& origins,
                                     const Matrix3Xd& ray_endpoints,
                                     VectorXd& distances, Matrix3Xd& normals,
                                     bool use_margins) {
  updateDynamicCollisionElements(cache);
  return collision_model->collisionRaycast(origins, ray_endpoints, use_margins,
                                           distances, normals);
}

bool RigidBodyTree::collisionDetect(
    const KinematicsCache<double>& cache, VectorXd& phi, Matrix3Xd& normal,
    Matrix3Xd& xA, Matrix3Xd& xB, vector<int>& bodyA_idx,
    vector<int>& bodyB_idx,
    const vector<DrakeCollision::ElementId>& ids_to_check, bool use_margins) {
  updateDynamicCollisionElements(cache);

  vector<DrakeCollision::PointPair> points;
  bool points_found =
      collision_model->closestPointsAllToAll(ids_to_check, use_margins, points);

  xA = MatrixXd::Zero(3, points.size());
  xB = MatrixXd::Zero(3, points.size());
  normal = MatrixXd::Zero(3, points.size());
  phi = VectorXd::Zero(points.size());

  Vector3d ptA, ptB, n;
  double distance;
  for (size_t i = 0; i < points.size(); ++i) {
    points[i].getResults(&ptA, &ptB, &n, &distance);
    xA.col(i) = ptA;
    xB.col(i) = ptB;
    normal.col(i) = n;
    phi[i] = distance;
<<<<<<< HEAD
    const DrakeCollision::Element* elementA = points[i].get_elementA();
    // DEBUG
    // cout << "RigidBodyTree::collisionDetect: points[i].getIdA() = " <<
    // points[i].getIdA() << endl;
    // cout << "RigidBodyTree::collisionDetect:
    // collision_model->readElement(points[i].getIdA()) = " <<
    // collision_model->readElement(points[i].getIdA()) << endl;
    // cout << "RigidBodyTree::collisionDetect:
    // collision_model->readElement(points[i].getIdA())->getId() = " <<
    // collision_model->readElement(points[i].getIdA())->getId() << endl;
    // cout << "RigidBodyTree::collisionDetect: elementA = " << elementA <<
    // endl;
    // END_DEBUG
    bodyA_idx.push_back(elementA->get_body()->body_index);
    const DrakeCollision::Element* elementB = points[i].get_elementB();
    bodyB_idx.push_back(elementB->get_body()->body_index);
=======
    const RigidBody::CollisionElement* elementA =
        dynamic_cast<const RigidBody::CollisionElement*>(
            collision_model->readElement(points[i].getIdA()));
    bodyA_idx.push_back(elementA->getBody().body_index);
    const RigidBody::CollisionElement* elementB =
        dynamic_cast<const RigidBody::CollisionElement*>(
            collision_model->readElement(points[i].getIdB()));
    bodyB_idx.push_back(elementB->getBody().body_index);
>>>>>>> 4be1659a
  }
  return points_found;
}

bool RigidBodyTree::collisionDetect(
    const KinematicsCache<double>& cache, VectorXd& phi, Matrix3Xd& normal,
    Matrix3Xd& xA, Matrix3Xd& xB, vector<int>& bodyA_idx,
    vector<int>& bodyB_idx, const vector<int>& bodies_idx,
    const set<string>& active_element_groups, bool use_margins) {
  vector<DrakeCollision::ElementId> ids_to_check;
  for (auto body_idx_iter = bodies_idx.begin();
       body_idx_iter != bodies_idx.end(); ++body_idx_iter) {
    if (*body_idx_iter >= 0 && *body_idx_iter < bodies.size()) {
      for (auto group_iter = active_element_groups.begin();
           group_iter != active_element_groups.end(); ++group_iter) {
        bodies[*body_idx_iter]->appendCollisionElementIdsFromThisBody(
            *group_iter, ids_to_check);
      }
    }
  }
  return collisionDetect(cache, phi, normal, xA, xB, bodyA_idx, bodyB_idx,
                         ids_to_check, use_margins);
}

bool RigidBodyTree::collisionDetect(
    const KinematicsCache<double>& cache, VectorXd& phi, Matrix3Xd& normal,
    Matrix3Xd& xA, Matrix3Xd& xB, vector<int>& bodyA_idx,
    vector<int>& bodyB_idx, const vector<int>& bodies_idx, bool use_margins) {
  vector<DrakeCollision::ElementId> ids_to_check;
  for (auto body_idx_iter = bodies_idx.begin();
       body_idx_iter != bodies_idx.end(); ++body_idx_iter) {
    if (*body_idx_iter >= 0 && *body_idx_iter < bodies.size()) {
      bodies[*body_idx_iter]->appendCollisionElementIdsFromThisBody(
          ids_to_check);
    }
  }
  return collisionDetect(cache, phi, normal, xA, xB, bodyA_idx, bodyB_idx,
                         ids_to_check, use_margins);
}

bool RigidBodyTree::collisionDetect(const KinematicsCache<double>& cache,
                                    VectorXd& phi, Matrix3Xd& normal,
                                    Matrix3Xd& xA, Matrix3Xd& xB,
                                    vector<int>& bodyA_idx,
                                    vector<int>& bodyB_idx,
                                    const set<string>& active_element_groups,
                                    bool use_margins) {
  vector<DrakeCollision::ElementId> ids_to_check;
  for (auto body_iter = bodies.begin(); body_iter != bodies.end();
       ++body_iter) {
    for (auto group_iter = active_element_groups.begin();
         group_iter != active_element_groups.end(); ++group_iter) {
      (*body_iter)
          ->appendCollisionElementIdsFromThisBody(*group_iter, ids_to_check);
    }
  }
  return collisionDetect(cache, phi, normal, xA, xB, bodyA_idx, bodyB_idx,
                         ids_to_check, use_margins);
}

bool RigidBodyTree::collisionDetect(const KinematicsCache<double>& cache,
                                    VectorXd& phi, Matrix3Xd& normal,
                                    Matrix3Xd& xA, Matrix3Xd& xB,
                                    vector<int>& bodyA_idx,
                                    vector<int>& bodyB_idx, bool use_margins) {
  vector<DrakeCollision::ElementId> ids_to_check;
  for (auto body_iter = bodies.begin(); body_iter != bodies.end();
       ++body_iter) {
    (*body_iter)->appendCollisionElementIdsFromThisBody(ids_to_check);
  }
  return collisionDetect(cache, phi, normal, xA, xB, bodyA_idx, bodyB_idx,
                         ids_to_check, use_margins);
}

void RigidBodyTree::potentialCollisions(const KinematicsCache<double>& cache,
                                        VectorXd& phi, Matrix3Xd& normal,
                                        Matrix3Xd& xA, Matrix3Xd& xB,
                                        vector<int>& bodyA_idx,
                                        vector<int>& bodyB_idx,
                                        bool use_margins) {
  updateDynamicCollisionElements(cache);
  vector<DrakeCollision::PointPair> potential_collisions;
  potential_collisions = collision_model->potentialCollisionPoints(use_margins);
  size_t num_potential_collisions = potential_collisions.size();

  phi = VectorXd::Zero(num_potential_collisions);
  normal = MatrixXd::Zero(3, num_potential_collisions);
  xA = Matrix3Xd(3, num_potential_collisions);
  xB = Matrix3Xd(3, num_potential_collisions);

  bodyA_idx.clear();
  bodyB_idx.clear();

  Vector3d ptA, ptB, n;
  double distance;

  for (size_t i = 0; i < num_potential_collisions; i++) {
    const DrakeCollision::Element* elementA =
        potential_collisions[i].get_elementA();
    const DrakeCollision::Element* elementB =
        potential_collisions[i].get_elementB();
    potential_collisions[i].getResults(&ptA, &ptB, &n, &distance);
    xA.col(i) = ptA;
    xB.col(i) = ptB;
    normal.col(i) = n;
    phi[i] = distance;
    bodyA_idx.push_back(elementA->get_body()->body_index);
    bodyB_idx.push_back(elementB->get_body()->body_index);
  }
}

bool RigidBodyTree::collidingPointsCheckOnly(
    const KinematicsCache<double>& cache, const vector<Vector3d>& points,
    double collision_threshold) {
  updateDynamicCollisionElements(cache);
  return collision_model->collidingPointsCheckOnly(points, collision_threshold);
}

vector<size_t> RigidBodyTree::collidingPoints(
    const KinematicsCache<double>& cache, const vector<Vector3d>& points,
    double collision_threshold) {
  updateDynamicCollisionElements(cache);
  return collision_model->collidingPoints(points, collision_threshold);
}

bool RigidBodyTree::allCollisions(const KinematicsCache<double>& cache,
                                  vector<int>& bodyA_idx,
                                  vector<int>& bodyB_idx,
                                  Matrix3Xd& xA_in_world,
                                  Matrix3Xd& xB_in_world, bool use_margins) {
  updateDynamicCollisionElements(cache);

  vector<DrakeCollision::PointPair> points;
  bool points_found =
      collision_model->ComputeMaximumDepthCollisionPoints(use_margins, points);

  xA_in_world = Matrix3Xd::Zero(3, points.size());
  xB_in_world = Matrix3Xd::Zero(3, points.size());

  Vector3d ptA, ptB, n;
  double distance;
  for (size_t i = 0; i < points.size(); ++i) {
    points[i].getResults(&ptA, &ptB, &n, &distance);
    xA_in_world.col(i) = ptA;
    xB_in_world.col(i) = ptB;

    const DrakeCollision::Element* elementA = points[i].get_elementA();
    bodyA_idx.push_back(elementA->get_body()->body_index);
    const DrakeCollision::Element* elementB = points[i].get_elementB();
    bodyB_idx.push_back(elementB->get_body()->body_index);
  }
  return points_found;
}

template <typename DerivedQ>
KinematicsCache<typename DerivedQ::Scalar> RigidBodyTree::doKinematics(
    const Eigen::MatrixBase<DerivedQ>& q) const {
  KinematicsCache<typename DerivedQ::Scalar> ret(bodies);
  ret.initialize(q);
  doKinematics(ret);
  return ret;
}

template <typename DerivedQ, typename DerivedV>
KinematicsCache<typename DerivedQ::Scalar> RigidBodyTree::doKinematics(
    const Eigen::MatrixBase<DerivedQ>& q, const Eigen::MatrixBase<DerivedV>& v,
    bool compute_JdotV) const {
  KinematicsCache<typename DerivedQ::Scalar> ret(bodies);
  ret.initialize(q, v);
  doKinematics(ret, compute_JdotV);
  return ret;
}

template <typename Scalar>
void RigidBodyTree::doKinematics(KinematicsCache<Scalar>& cache,
                                 bool compute_JdotV) const {
  const auto& q = cache.getQ();
  if (!initialized_)
    throw runtime_error("RigidBodyTree::doKinematics: call compile first.");

  // Only compute Jdot times V if V has been provided in the cache.
  compute_JdotV = compute_JdotV && cache.hasV();
  // Required in call to geometricJacobian below.
  cache.setPositionKinematicsCached();

  for (size_t i = 0; i < bodies.size(); i++) {
    RigidBody& body = *bodies[i];
    KinematicsCacheElement<Scalar>& element = cache.getElement(body);

    if (body.hasParent()) {
      const KinematicsCacheElement<Scalar>& parent_element =
          cache.getElement(*body.parent);
      const DrakeJoint& joint = body.getJoint();
      auto q_body =
          q.middleRows(body.position_num_start, joint.getNumPositions());

      // transform
      auto T_body_to_parent = joint.getTransformToParentBody().cast<Scalar>() *
                              joint.jointTransform(q_body);
      element.transform_to_world =
          parent_element.transform_to_world * T_body_to_parent;

      // motion subspace in body frame
      Matrix<Scalar, Dynamic, Dynamic>* dSdq = nullptr;
      joint.motionSubspace(q_body, element.motion_subspace_in_body, dSdq);

      // motion subspace in world frame
      element.motion_subspace_in_world = transformSpatialMotion(
          element.transform_to_world, element.motion_subspace_in_body);

      joint.qdot2v(q_body, element.qdot_to_v, nullptr);
      joint.v2qdot(q_body, element.v_to_qdot, nullptr);

      if (cache.hasV()) {
        const auto& v = cache.getV();
        if (joint.getNumVelocities() == 0) {  // for fixed joints
          element.twist_in_world = parent_element.twist_in_world;
          if (compute_JdotV) {
            element.motion_subspace_in_world_dot_times_v =
                parent_element.motion_subspace_in_world_dot_times_v;
          }
        } else {
          // twist
          auto v_body =
              v.middleRows(body.velocity_num_start, joint.getNumVelocities());

          Eigen::Matrix<Scalar, TWIST_SIZE, 1> joint_twist =
              element.motion_subspace_in_world * v_body;
          element.twist_in_world = parent_element.twist_in_world;
          element.twist_in_world.noalias() += joint_twist;

          if (compute_JdotV) {
            // Sdotv
            joint.motionSubspaceDotTimesV(
                q_body, v_body, element.motion_subspace_in_body_dot_times_v,
                nullptr, nullptr);

            // Jdotv
            auto joint_accel =
                crossSpatialMotion(element.twist_in_world, joint_twist);
            joint_accel += transformSpatialMotion(
                element.transform_to_world,
                element.motion_subspace_in_body_dot_times_v);
            element.motion_subspace_in_world_dot_times_v =
                parent_element.motion_subspace_in_world_dot_times_v +
                joint_accel;
          }
        }
      }
    } else {
      element.transform_to_world.setIdentity();
      // motion subspace in body frame is empty
      // motion subspace in world frame is empty
      // qdot to v is empty
      // v to qdot is empty

      if (cache.hasV()) {
        element.twist_in_world.setZero();
        element.motion_subspace_in_body.setZero();
        element.motion_subspace_in_world.setZero();
        element.qdot_to_v.setZero();
        element.v_to_qdot.setZero();

        if (compute_JdotV) {
          element.motion_subspace_in_body_dot_times_v.setZero();
          element.motion_subspace_in_world_dot_times_v.setZero();
        }
      }
    }
  }

  cache.setJdotVCached(compute_JdotV && cache.hasV());
}

template <typename Scalar>
void RigidBodyTree::updateCompositeRigidBodyInertias(
    KinematicsCache<Scalar>& cache) const {
  cache.checkCachedKinematicsSettings(false, false,
                                      "updateCompositeRigidBodyInertias");

  if (!cache.areInertiasCached()) {
    for (int i = 0; i < bodies.size(); i++) {
      auto& element = cache.getElement(*bodies[i]);
      element.inertia_in_world = transformSpatialInertia(
          element.transform_to_world, bodies[i]->I.cast<Scalar>());
      element.crb_in_world = element.inertia_in_world;
    }

    for (int i = static_cast<int>(bodies.size()) - 1; i >= 0; i--) {
      if (bodies[i]->hasParent()) {
        const auto& element = cache.getElement(*bodies[i]);
        auto& parent_element = cache.getElement(*(bodies[i]->parent));
        parent_element.crb_in_world += element.crb_in_world;
      }
    }
  }
  cache.setInertiasCached();
}

template <typename Scalar>
Matrix<Scalar, TWIST_SIZE, Eigen::Dynamic> RigidBodyTree::worldMomentumMatrix(
    KinematicsCache<Scalar>& cache, const std::set<int>& robotnum,
    bool in_terms_of_qdot) const {
  cache.checkCachedKinematicsSettings(false, false, "worldMomentumMatrix");
  updateCompositeRigidBodyInertias(cache);

  int nq = num_positions_;
  int nv = num_velocities_;
  int ncols = in_terms_of_qdot ? nq : nv;
  Matrix<Scalar, TWIST_SIZE, Eigen::Dynamic> ret(TWIST_SIZE, ncols);
  ret.setZero();
  int gradient_row_start = 0;
  for (int i = 0; i < bodies.size(); i++) {
    RigidBody& body = *bodies[i];

    if (body.hasParent()) {
      const auto& element = cache.getElement(body);
      const DrakeJoint& joint = body.getJoint();
      int ncols_joint =
          in_terms_of_qdot ? joint.getNumPositions() : joint.getNumVelocities();
      if (isBodyPartOfRobot(body, robotnum)) {
        int start = in_terms_of_qdot ? body.position_num_start
                                     : body.velocity_num_start;

        if (in_terms_of_qdot) {
          auto crb =
              (element.crb_in_world * element.motion_subspace_in_world).eval();
          ret.middleCols(start, ncols_joint).noalias() =
              crb * element.qdot_to_v;
        } else {
          ret.middleCols(start, ncols_joint).noalias() =
              element.crb_in_world * element.motion_subspace_in_world;
        }
      }
      gradient_row_start += TWIST_SIZE * ncols_joint;
    }
  }
  return ret;
}

template <typename Scalar>
Matrix<Scalar, TWIST_SIZE, 1> RigidBodyTree::worldMomentumMatrixDotTimesV(
    KinematicsCache<Scalar>& cache, const std::set<int>& robotnum) const {
  cache.checkCachedKinematicsSettings(true, true,
                                      "worldMomentumMatrixDotTimesV");
  updateCompositeRigidBodyInertias(cache);

  Matrix<Scalar, TWIST_SIZE, 1> ret;
  ret.setZero();
  for (int i = 0; i < bodies.size(); i++) {
    RigidBody& body = *bodies[i];
    if (body.hasParent()) {
      if (isBodyPartOfRobot(body, robotnum)) {
        const auto& element = cache.getElement(body);
        ret.noalias() += element.inertia_in_world *
                         element.motion_subspace_in_world_dot_times_v;
        auto inertia_times_twist =
            (element.inertia_in_world * element.twist_in_world).eval();
        ret.noalias() +=
            crossSpatialForce(element.twist_in_world, inertia_times_twist);
      }
    }
  }

  return ret;
}

template <typename Scalar>
Matrix<Scalar, TWIST_SIZE, Eigen::Dynamic>
RigidBodyTree::centroidalMomentumMatrix(KinematicsCache<Scalar>& cache,
                                        const std::set<int>& robotnum,
                                        bool in_terms_of_qdot) const {
  // kinematics cache checks already being done in worldMomentumMatrix.
  auto ret = worldMomentumMatrix(cache, robotnum, in_terms_of_qdot);

  // transform from world frame to COM frame
  auto com = centerOfMass(cache, robotnum);
  auto angular_momentum_matrix = ret.template topRows<SPACE_DIMENSION>();
  auto linear_momentum_matrix = ret.template bottomRows<SPACE_DIMENSION>();
  angular_momentum_matrix += linear_momentum_matrix.colwise().cross(com);

  //  Valid for more general frame transformations but slower:
  //  Eigen::Transform<Scalar, SPACE_DIMENSION, Eigen::Isometry>
  //  T(Translation<Scalar, SPACE_DIMENSION>(-com.value()));
  //  ret.value() = transformSpatialForce(T, ret.value());

  return ret;
}

template <typename Scalar>
Matrix<Scalar, TWIST_SIZE, 1> RigidBodyTree::centroidalMomentumMatrixDotTimesV(
    KinematicsCache<Scalar>& cache, const std::set<int>& robotnum) const {
  // kinematics cache checks already being done in worldMomentumMatrixDotTimesV
  auto ret = worldMomentumMatrixDotTimesV(cache, robotnum);

  // transform from world frame to COM frame:
  auto com = centerOfMass(cache, robotnum);
  auto angular_momentum_matrix_dot_times_v =
      ret.template topRows<SPACE_DIMENSION>();
  auto linear_momentum_matrix_dot_times_v =
      ret.template bottomRows<SPACE_DIMENSION>();
  angular_momentum_matrix_dot_times_v +=
      linear_momentum_matrix_dot_times_v.cross(com);

  //  Valid for more general frame transformations but slower:
  //  Eigen::Transform<Scalar, SPACE_DIMENSION, Eigen::Isometry>
  //  T(Translation<Scalar, SPACE_DIMENSION>(-com.value()));
  //  ret.value() = transformSpatialForce(T, ret.value());

  return ret;
}

bool RigidBodyTree::isBodyPartOfRobot(const RigidBody& body,
                                      const std::set<int>& robotnum) const {
  for (std::set<int>::const_iterator it = robotnum.begin();
       it != robotnum.end(); ++it) {
    if (*it < -1) {
      return true;
    }
  }

  return robotnum.find(body.robotnum) != robotnum.end();
}

double RigidBodyTree::getMass(const std::set<int>& robotnum) const {
  double total_mass = 0.0;
  for (size_t i = 0; i < bodies.size(); i++) {
    RigidBody& body = *bodies[i];
    if (isBodyPartOfRobot(body, robotnum)) {
      total_mass += body.mass;
    }
  }
  return total_mass;
}

template <typename Scalar>
Eigen::Matrix<Scalar, SPACE_DIMENSION, 1> RigidBodyTree::centerOfMass(
    KinematicsCache<Scalar>& cache, const std::set<int>& robotnum) const {
  cache.checkCachedKinematicsSettings(false, false, "centerOfMass");

  Eigen::Matrix<Scalar, SPACE_DIMENSION, 1> com;
  com.setZero();
  double m = 0.0;

  for (size_t i = 0; i < bodies.size(); i++) {
    RigidBody& body = *bodies[i];
    if (isBodyPartOfRobot(body, robotnum)) {
      if (body.mass > 0) {
        com.noalias() +=
            body.mass * transformPoints(cache, body.com.cast<Scalar>(), i, 0);
      }
      m += body.mass;
    }
  }
  if (m > 0.0) com /= m;

  return com;
}

template <typename Scalar>
Matrix<Scalar, SPACE_DIMENSION, Eigen::Dynamic>
RigidBodyTree::centerOfMassJacobian(KinematicsCache<Scalar>& cache,
                                    const std::set<int>& robotnum,
                                    bool in_terms_of_qdot) const {
  cache.checkCachedKinematicsSettings(false, false, "centerOfMassJacobian");
  auto A = worldMomentumMatrix(cache, robotnum, in_terms_of_qdot);
  double total_mass = getMass(robotnum);
  return A.template bottomRows<SPACE_DIMENSION>() / total_mass;
}

template <typename Scalar>
Matrix<Scalar, SPACE_DIMENSION, 1> RigidBodyTree::centerOfMassJacobianDotTimesV(
    KinematicsCache<Scalar>& cache, const std::set<int>& robotnum) const {
  // kinematics cache checks are already being done in
  // centroidalMomentumMatrixDotTimesV
  auto cmm_dot_times_v = centroidalMomentumMatrixDotTimesV(cache, robotnum);
  double total_mass = getMass(robotnum);
  return cmm_dot_times_v.template bottomRows<SPACE_DIMENSION>() / total_mass;
}

template <typename DerivedNormal, typename DerivedPoint>
std::pair<Eigen::Vector3d, double> RigidBodyTree::resolveCenterOfPressure(
    const KinematicsCache<double>& cache,
    const std::vector<ForceTorqueMeasurement>& force_torque_measurements,
    const Eigen::MatrixBase<DerivedNormal>& normal,
    const Eigen::MatrixBase<DerivedPoint>& point_on_contact_plane) const {
  // kinematics cache checks are already being done in relativeTransform
  typedef typename DerivedNormal::Scalar Scalar;
  typedef Matrix<Scalar, 6, 1> Vector6;
  Vector6 total_wrench = Vector6::Zero();
  for (auto it = force_torque_measurements.begin();
       it != force_torque_measurements.end(); ++it) {
    auto transform_to_world = relativeTransform(cache, 0, it->frame_idx);
    total_wrench += transformSpatialForce(transform_to_world, it->wrench);
  }
  return ::resolveCenterOfPressure(total_wrench.template head<3>(),
                                   total_wrench.template tail<3>(), normal,
                                   point_on_contact_plane);
}

int RigidBodyTree::getNumContacts(const set<int>& body_idx) const {
  size_t n = 0, nb = body_idx.size(), bi;
  if (nb == 0) nb = bodies.size();
  set<int>::iterator iter = body_idx.begin();
  for (size_t i = 0; i < nb; i++) {
    if (body_idx.size() == 0)
      bi = i;
    else
      bi = *iter++;
    n += bodies[bi]->contact_pts.cols();
  }
  return static_cast<int>(n);
}

/* [body_ind, Tframe] = parseBodyOrFrameID(body_or_frame_id) */
template <typename Scalar>
int RigidBodyTree::parseBodyOrFrameID(
    const int body_or_frame_id,
    Eigen::Transform<Scalar, 3, Isometry>* Tframe) const {
  int body_ind = 0;
  if (body_or_frame_id == -1) {
    cerr << "parseBodyOrFrameID got a -1, which should have been reserved for "
            "COM.  Shouldn't have gotten here."
         << endl;
  } else if (body_or_frame_id < 0) {
    int frame_ind = -body_or_frame_id - 2;
    // check that this is in range
    if (frame_ind >= frames.size()) {
      std::ostringstream stream;
      stream << "Got a frame ind greater than available!\n";
      throw std::runtime_error(stream.str());
    }
    body_ind = frames[frame_ind]->body->body_index;

    if (Tframe) (*Tframe) = frames[frame_ind]->transform_to_body.cast<Scalar>();
  } else {
    body_ind = body_or_frame_id;
    if (Tframe) Tframe->setIdentity();
  }
  return body_ind;
}

int RigidBodyTree::parseBodyOrFrameID(const int body_or_frame_id) const {
  return parseBodyOrFrameID<double>(body_or_frame_id, nullptr);
}

void RigidBodyTree::findAncestorBodies(std::vector<int>& ancestor_bodies,
                                       int body_idx) const {
  const RigidBody* current_body = bodies[body_idx].get();
  while (current_body->hasParent()) {
    ancestor_bodies.push_back(current_body->parent->body_index);
    current_body = current_body->parent;
  }
}

KinematicPath RigidBodyTree::findKinematicPath(
    int start_body_or_frame_idx, int end_body_or_frame_idx) const {
  // find all ancestors of start_body and end_body
  int start_body = parseBodyOrFrameID(start_body_or_frame_idx);

  std::vector<int> start_body_ancestors;
  start_body_ancestors.push_back(start_body);
  findAncestorBodies(start_body_ancestors, start_body);

  int end_body = parseBodyOrFrameID(end_body_or_frame_idx);
  std::vector<int> end_body_ancestors;
  end_body_ancestors.push_back(end_body);
  findAncestorBodies(end_body_ancestors, end_body);

  // find least common ancestor
  size_t common_size =
      std::min(start_body_ancestors.size(), end_body_ancestors.size());
  bool least_common_ancestor_found = false;
  std::vector<int>::iterator start_body_lca_it =
      start_body_ancestors.end() - common_size;
  std::vector<int>::iterator end_body_lca_it =
      end_body_ancestors.end() - common_size;

  for (size_t i = 0; i < common_size; i++) {
    if (*start_body_lca_it == *end_body_lca_it) {
      least_common_ancestor_found = true;
      break;
    }
    start_body_lca_it++;
    end_body_lca_it++;
  }

  if (!least_common_ancestor_found) {
    std::ostringstream stream;
    stream << "There is no path between " << bodies[start_body]->name_
           << " and " << bodies[end_body]->name_ << ".";
    throw std::runtime_error(stream.str());
  }
  int least_common_ancestor = *start_body_lca_it;

  // compute path
  KinematicPath path;

  std::vector<int>::iterator it = start_body_ancestors.begin();
  for (; it != start_body_lca_it; it++) {
    path.joint_path.push_back(*it);
    path.joint_direction_signs.push_back(-1);
    path.body_path.push_back(*it);
  }

  path.body_path.push_back(least_common_ancestor);

  std::vector<int>::reverse_iterator reverse_it(end_body_lca_it);
  for (; reverse_it != end_body_ancestors.rend(); reverse_it++) {
    path.joint_path.push_back(*reverse_it);
    path.joint_direction_signs.push_back(1);
    path.body_path.push_back(*reverse_it);
  }
  return path;
}

template <typename Scalar>
Matrix<Scalar, TWIST_SIZE, Eigen::Dynamic> RigidBodyTree::geometricJacobian(
    const KinematicsCache<Scalar>& cache, int base_body_or_frame_ind,
    int end_effector_body_or_frame_ind, int expressed_in_body_or_frame_ind,
    bool in_terms_of_qdot, std::vector<int>* v_or_qdot_indices) const {
  cache.checkCachedKinematicsSettings(false, false, "geometricJacobian");

  KinematicPath kinematic_path =
      findKinematicPath(base_body_or_frame_ind, end_effector_body_or_frame_ind);

  int cols = 0;
  int body_index;
  for (size_t i = 0; i < kinematic_path.joint_path.size(); i++) {
    body_index = kinematic_path.joint_path[i];
    const RigidBody& body = *bodies[body_index];
    const DrakeJoint& joint = body.getJoint();
    cols +=
        in_terms_of_qdot ? joint.getNumPositions() : joint.getNumVelocities();
  }

  Matrix<Scalar, TWIST_SIZE, Eigen::Dynamic> J(TWIST_SIZE, cols);

  if (v_or_qdot_indices != nullptr) {
    v_or_qdot_indices->clear();
    v_or_qdot_indices->reserve(cols);
  }

  int col_start = 0;
  for (size_t i = 0; i < kinematic_path.joint_path.size(); i++) {
    body_index = kinematic_path.joint_path[i];
    RigidBody& body = *bodies[body_index];
    const auto& element = cache.getElement(body);
    const DrakeJoint& joint = body.getJoint();
    int ncols_block =
        in_terms_of_qdot ? joint.getNumPositions() : joint.getNumVelocities();
    int sign = kinematic_path.joint_direction_signs[i];
    auto J_block = J.template block<TWIST_SIZE, Dynamic>(
        0, col_start, TWIST_SIZE, ncols_block);
    if (in_terms_of_qdot) {
      J_block.noalias() =
          sign * element.motion_subspace_in_world * element.qdot_to_v;
    } else {
      J_block.noalias() = sign * element.motion_subspace_in_world;
    }

    if (v_or_qdot_indices != nullptr) {
      int cols_block_start =
          in_terms_of_qdot ? body.position_num_start : body.velocity_num_start;
      for (int j = 0; j < ncols_block; j++) {
        v_or_qdot_indices->push_back(cols_block_start + j);
      }
    }
    col_start += ncols_block;
  }

  if (expressed_in_body_or_frame_ind != 0) {
    auto T_world_to_frame =
        relativeTransform(cache, expressed_in_body_or_frame_ind, 0);
    J = transformSpatialMotion(T_world_to_frame, J);
  }

  return J;
}

template <typename Scalar>
Matrix<Scalar, TWIST_SIZE, 1> RigidBodyTree::geometricJacobianDotTimesV(
    const KinematicsCache<Scalar>& cache, int base_body_or_frame_ind,
    int end_effector_body_or_frame_ind,
    int expressed_in_body_or_frame_ind) const {
  cache.checkCachedKinematicsSettings(true, true, "geometricJacobianDotTimesV");

  Matrix<Scalar, TWIST_SIZE, 1> ret(TWIST_SIZE, 1);

  int base_body_ind = parseBodyOrFrameID(base_body_or_frame_ind);
  int end_effector_body_ind =
      parseBodyOrFrameID(end_effector_body_or_frame_ind);

  const auto& base_element = cache.getElement(*bodies[base_body_ind]);
  const auto& end_effector_element =
      cache.getElement(*bodies[end_effector_body_ind]);

  ret = end_effector_element.motion_subspace_in_world_dot_times_v -
        base_element.motion_subspace_in_world_dot_times_v;

  int world_ind = 0;
  return transformSpatialAcceleration(cache, ret, base_body_ind,
                                      end_effector_body_ind, world_ind,
                                      expressed_in_body_or_frame_ind);
}

template <typename Scalar>
Matrix<Scalar, TWIST_SIZE, 1> RigidBodyTree::relativeTwist(
    const KinematicsCache<Scalar>& cache, int base_or_frame_ind,
    int body_or_frame_ind, int expressed_in_body_or_frame_ind) const {
  cache.checkCachedKinematicsSettings(true, false, "relativeTwist");

  int base_ind = parseBodyOrFrameID(base_or_frame_ind);
  int body_ind = parseBodyOrFrameID(body_or_frame_ind);
  int world = 0;
  auto T = relativeTransform(cache, expressed_in_body_or_frame_ind, world);

  const auto& base_element = cache.getElement(*bodies[base_ind]);
  const auto& body_element = cache.getElement(*bodies[body_ind]);
  Matrix<Scalar, TWIST_SIZE, 1> relative_twist_in_world =
      body_element.twist_in_world - base_element.twist_in_world;
  return transformSpatialMotion(T, relative_twist_in_world);
}

template <typename Scalar>
Matrix<Scalar, TWIST_SIZE, 1> RigidBodyTree::transformSpatialAcceleration(
    const KinematicsCache<Scalar>& cache,
    const Matrix<Scalar, TWIST_SIZE, 1>& spatial_acceleration, int base_ind,
    int body_ind, int old_expressed_in_body_or_frame_ind,
    int new_expressed_in_body_or_frame_ind) const {
  cache.checkCachedKinematicsSettings(true, true,
                                      "transformSpatialAcceleration");

  if (old_expressed_in_body_or_frame_ind ==
      new_expressed_in_body_or_frame_ind) {
    return spatial_acceleration;
  }

  auto twist_of_body_wrt_base = relativeTwist(
      cache, base_ind, body_ind, old_expressed_in_body_or_frame_ind);
  auto twist_of_old_wrt_new = relativeTwist(
      cache, new_expressed_in_body_or_frame_ind,
      old_expressed_in_body_or_frame_ind, old_expressed_in_body_or_frame_ind);
  auto T_old_to_new =
      relativeTransform(cache, new_expressed_in_body_or_frame_ind,
                        old_expressed_in_body_or_frame_ind);

  Matrix<Scalar, TWIST_SIZE, 1> spatial_accel_temp =
      crossSpatialMotion(twist_of_old_wrt_new, twist_of_body_wrt_base);
  spatial_accel_temp += spatial_acceleration;
  return transformSpatialMotion(T_old_to_new, spatial_accel_temp);
}

template <typename Scalar>
Transform<Scalar, 3, Isometry> RigidBodyTree::relativeTransform(
    const KinematicsCache<Scalar>& cache, int base_or_frame_ind,
    int body_or_frame_ind) const {
  cache.checkCachedKinematicsSettings(false, false, "relativeTransform");

  Transform<Scalar, 3, Isometry> Tbase_frame;
  int base_ind = parseBodyOrFrameID(base_or_frame_ind, &Tbase_frame);
  Transform<Scalar, 3, Isometry> Tbody_frame;
  int body_ind = parseBodyOrFrameID(body_or_frame_ind, &Tbody_frame);

  const auto& body_element = cache.getElement(*bodies[body_ind]);
  const auto& base_element = cache.getElement(*bodies[base_ind]);

  Transform<Scalar, 3, Isometry> Tbaseframe_to_world =
      base_element.transform_to_world * Tbase_frame;
  Transform<Scalar, 3, Isometry> Tworld_to_baseframe =
      Tbaseframe_to_world.inverse();
  Transform<Scalar, 3, Isometry> Tbodyframe_to_world =
      body_element.transform_to_world * Tbody_frame;
  return Tworld_to_baseframe * Tbodyframe_to_world;
}

template <typename Scalar>
Matrix<Scalar, Eigen::Dynamic, Eigen::Dynamic> RigidBodyTree::massMatrix(
    KinematicsCache<Scalar>& cache) const {
  cache.checkCachedKinematicsSettings(false, false, "massMatrix");

  int nv = num_velocities_;
  Matrix<Scalar, Eigen::Dynamic, Eigen::Dynamic> ret(nv, nv);
  ret.setZero();

  updateCompositeRigidBodyInertias(cache);

  for (size_t i = 0; i < bodies.size(); i++) {
    RigidBody& body_i = *bodies[i];
    if (body_i.hasParent()) {
      const auto& element_i = cache.getElement(body_i);
      int v_start_i = body_i.velocity_num_start;
      int nv_i = body_i.getJoint().getNumVelocities();
      auto F =
          (element_i.crb_in_world * element_i.motion_subspace_in_world).eval();

      // Hii
      ret.block(v_start_i, v_start_i, nv_i, nv_i).noalias() =
          (element_i.motion_subspace_in_world.transpose() * F).eval();

      // Hij
      RigidBody* body_j(body_i.parent);
      while (body_j->hasParent()) {
        const auto& element_j = cache.getElement(*body_j);
        int v_start_j = body_j->velocity_num_start;
        int nv_j = body_j->getJoint().getNumVelocities();
        auto Hji = (element_j.motion_subspace_in_world.transpose() * F).eval();
        ret.block(v_start_j, v_start_i, nv_j, nv_i) = Hji;
        ret.block(v_start_i, v_start_j, nv_i, nv_j) = Hji.transpose();

        body_j = body_j->parent;
      }
    }
  }

  return ret;
}

template <typename Scalar>
Matrix<Scalar, Eigen::Dynamic, 1> RigidBodyTree::dynamicsBiasTerm(
    KinematicsCache<Scalar>& cache,
    const eigen_aligned_unordered_map<RigidBody const*,
                                      Matrix<Scalar, TWIST_SIZE, 1>>& f_ext,
    bool include_velocity_terms) const {
  Matrix<Scalar, Eigen::Dynamic, 1> vd(num_velocities_, 1);
  vd.setZero();
  return inverseDynamics(cache, f_ext, vd, include_velocity_terms);
}

template <typename Scalar>
Matrix<Scalar, Eigen::Dynamic, 1> RigidBodyTree::inverseDynamics(
    KinematicsCache<Scalar>& cache,
    const eigen_aligned_unordered_map<RigidBody const*,
                                      Matrix<Scalar, TWIST_SIZE, 1>>& f_ext,
    const Matrix<Scalar, Eigen::Dynamic, 1>& vd,
    bool include_velocity_terms) const {
  cache.checkCachedKinematicsSettings(
      include_velocity_terms, include_velocity_terms, "inverseDynamics");

  updateCompositeRigidBodyInertias(cache);

  typedef typename Eigen::Matrix<Scalar, TWIST_SIZE, 1> Vector6;

  Vector6 root_accel = -a_grav.cast<Scalar>();
  Matrix<Scalar, TWIST_SIZE, Eigen::Dynamic> net_wrenches(TWIST_SIZE,
                                                          bodies.size());
  net_wrenches.col(0).setZero();

  for (size_t i = 0; i < bodies.size(); i++) {
    RigidBody& body = *bodies[i];
    if (body.hasParent()) {
      const auto& element = cache.getElement(body);

      Vector6 spatial_accel = root_accel;
      if (include_velocity_terms)
        spatial_accel += element.motion_subspace_in_world_dot_times_v;

      int nv_joint = body.getJoint().getNumVelocities();
      auto vdJoint = vd.middleRows(body.velocity_num_start, nv_joint);
      spatial_accel.noalias() += element.motion_subspace_in_world * vdJoint;

      net_wrenches.col(i).noalias() = element.inertia_in_world * spatial_accel;
      if (include_velocity_terms) {
        auto I_times_twist =
            (element.inertia_in_world * element.twist_in_world).eval();
        net_wrenches.col(i).noalias() +=
            crossSpatialForce(element.twist_in_world, I_times_twist);
      }

      auto f_ext_iterator = f_ext.find(bodies[i].get());
      if (f_ext_iterator != f_ext.end()) {
        const auto& f_ext_i = f_ext_iterator->second;
        net_wrenches.col(i) -=
            transformSpatialForce(element.transform_to_world, f_ext_i);
      }
    }
  }

  Matrix<Scalar, Eigen::Dynamic, 1> ret(num_velocities_, 1);

  for (int i = static_cast<int>(bodies.size()) - 1; i >= 0; i--) {
    RigidBody& body = *bodies[i];
    if (body.hasParent()) {
      const auto& element = cache.getElement(body);
      const auto& net_wrenches_const = net_wrenches;  // eliminates the need for
                                                      // another explicit
                                                      // instantiation
      auto joint_wrench = net_wrenches_const.col(i);
      int nv_joint = body.getJoint().getNumVelocities();
      auto J_transpose = element.motion_subspace_in_world.transpose();
      ret.middleRows(body.velocity_num_start, nv_joint).noalias() =
          J_transpose * joint_wrench;
      auto parent_net_wrench = net_wrenches.col(body.parent->body_index);
      parent_net_wrench += joint_wrench;
    }
  }

  if (include_velocity_terms) ret += frictionTorques(cache.getV());

  return ret;
}

template <typename DerivedV>
Matrix<typename DerivedV::Scalar, Dynamic, 1> RigidBodyTree::frictionTorques(
    Eigen::MatrixBase<DerivedV> const& v) const {
  typedef typename DerivedV::Scalar Scalar;
  Matrix<Scalar, Dynamic, 1> ret(num_velocities_, 1);

  for (auto it = bodies.begin(); it != bodies.end(); ++it) {
    RigidBody& body = **it;
    if (body.hasParent()) {
      const DrakeJoint& joint = body.getJoint();
      int nv_joint = joint.getNumVelocities();
      int v_start_joint = body.velocity_num_start;
      auto v_body = v.middleRows(v_start_joint, nv_joint);
      ret.middleRows(v_start_joint, nv_joint) = joint.frictionTorque(v_body);
    }
  }

  return ret;
}

template <typename Scalar, typename DerivedPoints>
Eigen::Matrix<Scalar, Eigen::Dynamic, Eigen::Dynamic>
RigidBodyTree::transformPointsJacobian(
    const KinematicsCache<Scalar>& cache,
    const Eigen::MatrixBase<DerivedPoints>& points, int from_body_or_frame_ind,
    int to_body_or_frame_ind, bool in_terms_of_qdot) const {
  int cols = in_terms_of_qdot ? num_positions_ : num_velocities_;
  int npoints = static_cast<int>(points.cols());

  auto points_base = transformPoints(cache, points, from_body_or_frame_ind,
                                     to_body_or_frame_ind);

  int body_ind = parseBodyOrFrameID(from_body_or_frame_ind);
  int base_ind = parseBodyOrFrameID(to_body_or_frame_ind);
  std::vector<int> v_or_q_indices;
  auto J_geometric =
      geometricJacobian(cache, base_ind, body_ind, to_body_or_frame_ind,
                        in_terms_of_qdot, &v_or_q_indices);

  auto Jomega = J_geometric.template topRows<SPACE_DIMENSION>();
  auto Jv = J_geometric.template bottomRows<SPACE_DIMENSION>();

  Matrix<Scalar, Eigen::Dynamic, Eigen::Dynamic> J(
      points_base.size(), cols);  // TODO(tkoolen): size at compile time
  J.setZero();

  int row_start = 0;
  for (int i = 0; i < npoints; i++) {
    // translation part
    int col = 0;
    for (std::vector<int>::iterator it = v_or_q_indices.begin();
         it != v_or_q_indices.end(); ++it) {
      J.template block<SPACE_DIMENSION, 1>(row_start, *it) = Jv.col(col);
      J.template block<SPACE_DIMENSION, 1>(row_start, *it).noalias() +=
          Jomega.col(col).cross(points_base.col(i));
      col++;
    }
    row_start += SPACE_DIMENSION;
  }

  return J;
}

template <typename Scalar>
Eigen::Matrix<Scalar, QUAT_SIZE, Eigen::Dynamic>
RigidBodyTree::relativeQuaternionJacobian(const KinematicsCache<Scalar>& cache,
                                          int from_body_or_frame_ind,
                                          int to_body_or_frame_ind,
                                          bool in_terms_of_qdot) const {
  int body_ind = parseBodyOrFrameID(from_body_or_frame_ind);
  int base_ind = parseBodyOrFrameID(to_body_or_frame_ind);
  KinematicPath kinematic_path = findKinematicPath(base_ind, body_ind);
  auto J_geometric = geometricJacobian(cache, base_ind, body_ind,
                                       to_body_or_frame_ind, in_terms_of_qdot);
  auto Jomega = J_geometric.template topRows<SPACE_DIMENSION>();
  auto quat =
      relativeQuaternion(cache, from_body_or_frame_ind, to_body_or_frame_ind);
  Matrix<Scalar, QUAT_SIZE, SPACE_DIMENSION> Phi;
  angularvel2quatdotMatrix(
      quat, Phi,
      static_cast<typename Gradient<decltype(Phi), Dynamic>::type*>(nullptr));
  return compactToFull((Phi * Jomega).eval(), kinematic_path.joint_path,
                       in_terms_of_qdot);
}

template <typename Scalar>
Eigen::Matrix<Scalar, RPY_SIZE, Eigen::Dynamic>
RigidBodyTree::relativeRollPitchYawJacobian(
    const KinematicsCache<Scalar>& cache, int from_body_or_frame_ind,
    int to_body_or_frame_ind, bool in_terms_of_qdot) const {
  int body_ind = parseBodyOrFrameID(from_body_or_frame_ind);
  int base_ind = parseBodyOrFrameID(to_body_or_frame_ind);
  KinematicPath kinematic_path = findKinematicPath(base_ind, body_ind);
  auto J_geometric = geometricJacobian(cache, base_ind, body_ind,
                                       to_body_or_frame_ind, in_terms_of_qdot);
  auto Jomega = J_geometric.template topRows<SPACE_DIMENSION>();
  auto rpy =
      relativeRollPitchYaw(cache, from_body_or_frame_ind, to_body_or_frame_ind);
  Matrix<Scalar, RPY_SIZE, SPACE_DIMENSION> Phi;
  angularvel2rpydotMatrix(
      rpy, Phi,
      static_cast<typename Gradient<decltype(Phi), Dynamic>::type*>(nullptr),
      static_cast<typename Gradient<decltype(Phi), Dynamic, 2>::type*>(
          nullptr));
  return compactToFull((Phi * Jomega).eval(), kinematic_path.joint_path,
                       in_terms_of_qdot);
}

template <typename Scalar>
Matrix<Scalar, Eigen::Dynamic, Eigen::Dynamic>
RigidBodyTree::forwardKinPositionGradient(const KinematicsCache<Scalar>& cache,
                                          int npoints,
                                          int from_body_or_frame_ind,
                                          int to_body_or_frame_ind) const {
  cache.checkCachedKinematicsSettings(false, false,
                                      "forwardKinPositionGradient");

  auto Tinv =
      relativeTransform(cache, from_body_or_frame_ind, to_body_or_frame_ind);
  Matrix<Scalar, Eigen::Dynamic, Eigen::Dynamic> ret(SPACE_DIMENSION * npoints,
                                                     SPACE_DIMENSION * npoints);
  ret.setZero();
  for (int i = 0; i < npoints; i++) {
    ret.template block<SPACE_DIMENSION, SPACE_DIMENSION>(
        SPACE_DIMENSION * i, SPACE_DIMENSION * i) = Tinv.linear();
  }
  return ret;
}

template <typename Scalar, typename DerivedPoints>
Eigen::Matrix<Scalar, Eigen::Dynamic, 1>
RigidBodyTree::transformPointsJacobianDotTimesV(
    const KinematicsCache<Scalar>& cache,
    const Eigen::MatrixBase<DerivedPoints>& points, int from_body_or_frame_ind,
    int to_body_or_frame_ind) const {
  cache.checkCachedKinematicsSettings(true, true,
                                      "transformPointsJacobianDotTimesV");

  auto r = transformPoints(cache, points, from_body_or_frame_ind,
                           to_body_or_frame_ind);
  int expressed_in = to_body_or_frame_ind;
  const auto twist =
      relativeTwist(cache, to_body_or_frame_ind, from_body_or_frame_ind,
                    to_body_or_frame_ind);
  const auto J_geometric_dot_times_v = geometricJacobianDotTimesV(
      cache, to_body_or_frame_ind, from_body_or_frame_ind, expressed_in);

  auto omega_twist = twist.template topRows<SPACE_DIMENSION>();
  auto v_twist = twist.template bottomRows<SPACE_DIMENSION>();

  auto rdots = (-r.colwise().cross(omega_twist)).eval();
  rdots.colwise() += v_twist;
  auto Jposdot_times_v_mat = (-rdots.colwise().cross(omega_twist)).eval();
  Jposdot_times_v_mat -=
      (r.colwise().cross(
           J_geometric_dot_times_v.template topRows<SPACE_DIMENSION>()))
          .eval();
  Jposdot_times_v_mat.colwise() +=
      J_geometric_dot_times_v.template bottomRows<SPACE_DIMENSION>();

  return Map<Matrix<Scalar, Dynamic, 1>>(Jposdot_times_v_mat.data(), r.size(),
                                         1);
}

template <typename Scalar>
Eigen::Matrix<Scalar, Eigen::Dynamic, 1>
RigidBodyTree::relativeQuaternionJacobianDotTimesV(
    const KinematicsCache<Scalar>& cache, int from_body_or_frame_ind,
    int to_body_or_frame_ind) const {
  cache.checkCachedKinematicsSettings(true, true,
                                      "relativeQuaternionJacobianDotTimesV");

  auto quat =
      relativeQuaternion(cache, from_body_or_frame_ind, to_body_or_frame_ind);
  Matrix<Scalar, QUAT_SIZE, SPACE_DIMENSION> Phi;
  angularvel2quatdotMatrix(
      quat, Phi,
      static_cast<typename Gradient<decltype(Phi), Dynamic>::type*>(nullptr));

  int expressed_in = to_body_or_frame_ind;
  const auto twist = relativeTwist(cache, to_body_or_frame_ind,
                                   from_body_or_frame_ind, expressed_in);
  auto omega_twist = twist.template topRows<SPACE_DIMENSION>();
  auto quatdot = (Phi * omega_twist).eval();

  using ADScalar = AutoDiffScalar<Matrix<Scalar, Dynamic,
                                         1>>;  // would prefer to use 1 instead
                                               // of Dynamic, but this causes
                                               // issues related to
  // http://eigen.tuxfamily.org/bz/show_bug.cgi?id=1006 on MSVC
  // 32 bit
  auto quat_autodiff = quat.template cast<ADScalar>().eval();
  gradientMatrixToAutoDiff(quatdot, quat_autodiff);
  Matrix<ADScalar, QUAT_SIZE, SPACE_DIMENSION> Phi_autodiff;
  angularvel2quatdotMatrix(
      quat_autodiff, Phi_autodiff,
      static_cast<typename Gradient<decltype(Phi_autodiff), Dynamic>::type*>(
          nullptr));
  auto Phidot_vector = autoDiffToGradientMatrix(Phi_autodiff);
  Map<Matrix<Scalar, QUAT_SIZE, SPACE_DIMENSION>> Phid(Phidot_vector.data());

  const auto J_geometric_dot_times_v = geometricJacobianDotTimesV(
      cache, to_body_or_frame_ind, from_body_or_frame_ind, expressed_in);
  auto ret = (Phid * omega_twist).eval();
  ret.noalias() +=
      Phi * J_geometric_dot_times_v.template topRows<SPACE_DIMENSION>();
  return ret;
}

template <typename Scalar>
Eigen::Matrix<Scalar, Eigen::Dynamic, 1>
RigidBodyTree::relativeRollPitchYawJacobianDotTimesV(
    const KinematicsCache<Scalar>& cache, int from_body_or_frame_ind,
    int to_body_or_frame_ind) const {
  cache.checkCachedKinematicsSettings(true, true,
                                      "relativeRollPitchYawJacobianDotTimesV");

  auto rpy =
      relativeRollPitchYaw(cache, from_body_or_frame_ind, to_body_or_frame_ind);
  Matrix<Scalar, RPY_SIZE, SPACE_DIMENSION> Phi;
  angularvel2rpydotMatrix(
      rpy, Phi,
      static_cast<typename Gradient<decltype(Phi), Dynamic>::type*>(nullptr),
      static_cast<typename Gradient<decltype(Phi), Dynamic, 2>::type*>(
          nullptr));

  int expressed_in = to_body_or_frame_ind;
  const auto twist = relativeTwist(cache, to_body_or_frame_ind,
                                   from_body_or_frame_ind, expressed_in);
  auto omega_twist = twist.template topRows<SPACE_DIMENSION>();
  auto rpydot = (Phi * omega_twist).eval();

  using ADScalar = AutoDiffScalar<Matrix<Scalar, Dynamic,
                                         1>>;  // would prefer to use 1 instead
                                               // of Dynamic, but this causes
                                               // issues related to
  // http://eigen.tuxfamily.org/bz/show_bug.cgi?id=1006 on MSVC
  // 32 bit
  auto rpy_autodiff = rpy.template cast<ADScalar>().eval();
  gradientMatrixToAutoDiff(rpydot, rpy_autodiff);
  Matrix<ADScalar, RPY_SIZE, SPACE_DIMENSION> Phi_autodiff;
  angularvel2rpydotMatrix(
      rpy_autodiff, Phi_autodiff,
      static_cast<typename Gradient<decltype(Phi_autodiff), Dynamic>::type*>(
          nullptr),
      static_cast<typename Gradient<decltype(Phi_autodiff), Dynamic, 2>::type*>(
          nullptr));
  auto Phidot_vector = autoDiffToGradientMatrix(Phi_autodiff);
  Map<Matrix<Scalar, RPY_SIZE, SPACE_DIMENSION>> Phid(Phidot_vector.data());

  const auto J_geometric_dot_times_v = geometricJacobianDotTimesV(
      cache, to_body_or_frame_ind, from_body_or_frame_ind, expressed_in);
  auto ret = (Phid * omega_twist).eval();
  ret.noalias() +=
      Phi * J_geometric_dot_times_v.template topRows<SPACE_DIMENSION>();
  return ret;
}

RigidBody* RigidBodyTree::findLink(const std::string& link_name,
                                   const std::string& model_name,
                                   int model_id) const {
  // Obtains lower case versions of the link name and model name.
  std::string link_name_lower = link_name;
  std::string model_name_lower = model_name;
  std::transform(link_name_lower.begin(), link_name_lower.end(),
                 link_name_lower.begin(), ::tolower);  // convert to lower case
  std::transform(model_name_lower.begin(), model_name_lower.end(),
                 model_name_lower.begin(), ::tolower);  // convert to lower case

  // Instantiates a variable that keeps track of the index within the frames
  // array that contains the desired frame. It is initialized to be -1 to
  // indicate that no frame was found.
  int match_index = -1;

  for (size_t ii = 0; ii < bodies.size(); ++ii) {
    // Skips the current link if model_id is not -1 and the link's robot ID is
    // not equal to the desired model ID.
    if (model_id != -1 && model_id != bodies[ii]->get_model_id()) continue;

    // Obtains a lower case version of the current link's model name.
    string current_model_name = bodies[ii]->model_name();
    std::transform(current_model_name.begin(), current_model_name.end(),
                   current_model_name.begin(), ::tolower);

    // Skips the current link if model_name is not empty and the link's model
    // name is not equal to the desired model name.
    if (!model_name_lower.empty() && model_name_lower != current_model_name)
      continue;

    // Obtains a lower case version of the current link's name.
    string current_link_name = bodies[ii]->name_;
    std::transform(current_link_name.begin(), current_link_name.end(),
                   current_link_name.begin(), ::tolower);

    // Checks if the link names match. If so, checks whether this is the first
    // match. If so, it saves the current link's index. Otherwise it throws
    // an exception indicating there are multiple matches.
    if (current_link_name == link_name_lower) {
      if (match_index < 0) {
        match_index = ii;
      } else {
        throw std::logic_error(
            "RigidBodyTree::findLink: ERROR: found multiple links named \"" +
            link_name + "\", model name = \"" + model_name + "\", model id = " +
            std::to_string(model_id) + ".");
      }
    }
  }

  // Checks if a match was found. If so, returns a pointer to the matching
  // link. Otherwise, throws an exception indicating no match was found.
  if (match_index >= 0) {
    return bodies[match_index].get();
  } else {
    throw std::logic_error(
        "RigidBodyTree::findLink: ERROR: Could not find link named \"" +
        link_name + "\", model name = \"" + model_name + "\", model id = " +
        std::to_string(model_id) + ".");
  }
}

shared_ptr<RigidBodyFrame> RigidBodyTree::findFrame(
    const std::string& frame_name, int model_id) const {
  std::string frame_name_lower = frame_name;

  // Obtains a lower case version of frame_name.
  std::transform(frame_name_lower.begin(), frame_name_lower.end(),
                 frame_name_lower.begin(), ::tolower);

  // Instantiates a variable that keeps track of the index within the frames
  // array that contains the desired frame. It is initialized to be -1 to
  // indicate that no matching frame was found.
  int match_index = -1;

  for (size_t ii = 0; ii < frames.size(); ++ii) {
    // Skips the current frame if model_id is not -1 and the frame's robot ID is
    // not equal to the desired robot ID.
    if (model_id != -1 && model_id != frames[ii]->get_model_id()) continue;

    // Obtains a lower case version of the current frame.
    std::string current_frame_name = frames[ii]->name;
    std::transform(current_frame_name.begin(), current_frame_name.end(),
                   current_frame_name.begin(), ::tolower);

    // Checks if the frame names match. If so, checks whether this is the first
    // match. If so, it saves the current frame's index. Otherwise it throws
    // an exception indicating there are multiple matches.
    if (frame_name_lower == current_frame_name) {
      if (match_index < 0) {
        match_index = ii;
      } else {
        throw std::logic_error(
            "RigidBodyTree::findFrame: ERROR: Found multiple frames named \"" +
            frame_name + "\", model_id = " + std::to_string(model_id));
      }
    }
  }

  // Checks if a match was found. If so, returns a pointer to the matching
  // frame. Otherwise, throws an exception indicating no match was found.
  if (match_index >= 0) {
    return frames[match_index];
  } else {
    throw std::logic_error(
        "RigidBodyTree::findFrame: ERROR: could not find frame named \"" +
        frame_name + "\", model id = " + std::to_string(model_id) + ".");
  }
}

int RigidBodyTree::FindBodyIndex(const std::string& body_name,
                                 int model_id) const {
  RigidBody* link = findLink(body_name, "", model_id);
  if (link == nullptr) {
    throw std::logic_error(
        "RigidBodyTree::FindBodyIndex: ERROR: Could not find index for rigid "
        "body \"" +
        body_name + "\", model_id = " + std::to_string(model_id) + ".");
  }
  return link->body_index;
}

RigidBody* RigidBodyTree::findJoint(const std::string& joint_name,
                                    int model_id) const {
  // Obtains a lower case version of joint_name.
  std::string joint_name_lower = joint_name;
  std::transform(joint_name_lower.begin(), joint_name_lower.end(),
                 joint_name_lower.begin(), ::tolower);

  vector<bool> name_match;
  name_match.resize(this->bodies.size());

  for (size_t ii = 0; ii < this->bodies.size(); ii++) {
    if (bodies[ii]->hasParent()) {
      string current_joint_name = this->bodies[ii]->getJoint().getName();
      std::transform(current_joint_name.begin(), current_joint_name.end(),
                     current_joint_name.begin(),
                     ::tolower);  // convert to lower case
      if (current_joint_name == joint_name_lower) {
        name_match[ii] = true;
      } else {
        name_match[ii] = false;
      }
    }
  }

  if (model_id != -1) {
    for (size_t ii = 0; ii < this->bodies.size(); ii++) {
      if (name_match[ii]) {
        name_match[ii] = this->bodies[ii]->robotnum == model_id;
      }
    }
  }

  // Unlike the MATLAB implementation, I am not handling the fixed joints
  size_t ind_match = 0;
  bool match_found = false;
  for (size_t ii = 0; ii < this->bodies.size(); ++ii) {
    if (name_match[ii]) {
      if (match_found) {
        throw std::logic_error(
            "RigidBodyTree::findJoint: ERROR: Multiple "
            "joints found named \"" +
            joint_name + "\", model ID = " + std::to_string(model_id) + ".");
      }
      ind_match = ii;
      match_found = true;
    }
  }
  if (!match_found) {
    throw std::logic_error(
        "RigidBodyTree::findJoint: ERROR: Could not find unique joint " +
        std::string("named \"") + joint_name + "\", model_id = " +
        std::to_string(model_id));
  } else {
    return this->bodies[ind_match].get();
  }
}

int RigidBodyTree::findJointId(const std::string& joint_name, int robot) const {
  RigidBody* link = findJoint(joint_name, robot);
  if (link == nullptr)
    throw std::runtime_error("could not find joint id: " + joint_name);
  return link->body_index;
}

std::string RigidBodyTree::getBodyOrFrameName(int body_or_frame_id) const {
  if (body_or_frame_id >= 0) {
    return bodies[body_or_frame_id]->name_;
  } else if (body_or_frame_id < -1) {
    return frames[-body_or_frame_id - 2]->name;
  } else {
    return "COM";
  }
}

template <typename Scalar>
Matrix<Scalar, Eigen::Dynamic, 1> RigidBodyTree::positionConstraints(
    const KinematicsCache<Scalar>& cache) const {
  Matrix<Scalar, Eigen::Dynamic, 1> ret(6 * loops.size(), 1);
  for (size_t i = 0; i < loops.size(); i++) {
    {  // position constraint
      auto ptA_in_B =
          transformPoints(cache, Vector3d::Zero(), loops[i].frameA->frame_index,
                          loops[i].frameB->frame_index);
      ret.template middleRows<3>(6 * i) = ptA_in_B;
    }
    {  // second position constraint (to constrain orientation)
      auto axis_A_end_in_B =
          transformPoints(cache, loops[i].axis, loops[i].frameA->frame_index,
                          loops[i].frameB->frame_index);
      ret.template middleRows<3>(6 * i + 3) = axis_A_end_in_B - loops[i].axis;
    }
  }
  return ret;
}

template <typename Scalar>
Matrix<Scalar, Eigen::Dynamic, Eigen::Dynamic>
RigidBodyTree::positionConstraintsJacobian(const KinematicsCache<Scalar>& cache,
                                           bool in_terms_of_qdot) const {
  Matrix<Scalar, Eigen::Dynamic, Eigen::Dynamic> ret(
      6 * loops.size(), in_terms_of_qdot ? num_positions_ : num_velocities_);

  for (size_t i = 0; i < loops.size(); i++) {
    // position constraint
    ret.template middleRows<3>(6 * i) = transformPointsJacobian(
        cache, Vector3d::Zero(), loops[i].frameA->frame_index,
        loops[i].frameB->frame_index, in_terms_of_qdot);
    // second position constraint (to constrain orientation)
    ret.template middleRows<3>(6 * i + 3) = transformPointsJacobian(
        cache, loops[i].axis, loops[i].frameA->frame_index,
        loops[i].frameB->frame_index, in_terms_of_qdot);
  }
  return ret;
}

template <typename Scalar>
Matrix<Scalar, Eigen::Dynamic, 1>
RigidBodyTree::positionConstraintsJacDotTimesV(
    const KinematicsCache<Scalar>& cache) const {
  Matrix<Scalar, Eigen::Dynamic, 1> ret(6 * loops.size(), 1);

  for (size_t i = 0; i < loops.size(); i++) {
    // position constraint
    ret.template middleRows<3>(6 * i) = transformPointsJacobianDotTimesV(
        cache, Vector3d::Zero(), loops[i].frameA->frame_index,
        loops[i].frameB->frame_index);
    // second position constraint (to constrain orientation)
    ret.template middleRows<3>(6 * i + 3) = transformPointsJacobianDotTimesV(
        cache, loops[i].axis, loops[i].frameA->frame_index,
        loops[i].frameB->frame_index);
  }
  return ret;
}

template <typename DerivedA, typename DerivedB, typename DerivedC>
void RigidBodyTree::jointLimitConstraints(MatrixBase<DerivedA> const& q,
                                          MatrixBase<DerivedB>& phi,
                                          MatrixBase<DerivedC>& J) const {
  std::vector<int> finite_min_index;
  std::vector<int> finite_max_index;

  getFiniteIndexes(joint_limit_min, finite_min_index);
  getFiniteIndexes(joint_limit_max, finite_max_index);

  const size_t numFiniteMin = finite_min_index.size();
  const size_t numFiniteMax = finite_max_index.size();

  phi = VectorXd::Zero(numFiniteMin + numFiniteMax);
  J = MatrixXd::Zero(phi.size(), num_positions_);
  for (size_t i = 0; i < numFiniteMin; i++) {
    const int fi = finite_min_index[i];
    phi[i] = q[fi] - joint_limit_min[fi];
    J(i, fi) = 1.0;
  }

  for (size_t i = 0; i < numFiniteMax; i++) {
    const int fi = finite_max_index[i];
    phi[i + numFiniteMin] = joint_limit_max[fi] - q[fi];
    J(i + numFiniteMin, fi) = -1.0;
  }
}

size_t RigidBodyTree::getNumJointLimitConstraints() const {
  std::vector<int> finite_min_index;
  std::vector<int> finite_max_index;

  getFiniteIndexes(joint_limit_min, finite_min_index);
  getFiniteIndexes(joint_limit_max, finite_max_index);

  return finite_min_index.size() + finite_max_index.size();
}

size_t RigidBodyTree::getNumPositionConstraints() const {
  return loops.size() * 6;
}

void RigidBodyTree::addFrame(std::shared_ptr<RigidBodyFrame> frame) {
  frames.push_back(frame);
  frame->frame_index = -(static_cast<int>(frames.size()) - 1) - 2;  // yuck!!
}

void RigidBodyTree::add_rigid_body(std::unique_ptr<RigidBody> body) {
  // TODO(amcastro-tri): body indexes should not be initialized here but on an
  // initialize call after all bodies and RigidBodySystem's are defined.
  // This initialize call will make sure that all global and local indexes are
  // properly computed taking into account a RigidBodySystem could be part of a
  // larger RigidBodySystem (a system within a tree of systems).
  body->body_index = static_cast<int>(bodies.size());

  // bodies will be sorted by SortTree by generation. Therefore bodies[0]
  // (world) will be at the top and subsequent generations of children will
  // follow.
  bodies.push_back(std::move(body));
}

int RigidBodyTree::AddFloatingJoint(
    const DrakeJoint::FloatingBaseType floating_base_type,
    const std::vector<int>& link_indices,
    const std::shared_ptr<RigidBodyFrame> weld_to_frame,
    const PoseMap* pose_map) {
  std::string floating_joint_name;
  RigidBody* weld_to_body{nullptr};
  Eigen::Isometry3d transform_to_world;

  if (weld_to_frame == nullptr) {
    // If weld_to_frame is not specified, weld the newly added model(s) to the
    // world with zero offset.
    weld_to_body = bodies[0].get();
    floating_joint_name = "base";
    transform_to_world = Eigen::Isometry3d::Identity();
  } else {
    // If weld_to_frame is specified and the model is being welded to the world,
    // ensure the "body" variable within weld_to_frame is nullptr. Then, only
    // use the transform_to_body variable within weld_to_frame to initialize
    // the robot at the desired location in the world.
    if (weld_to_frame->name == std::string(RigidBodyTree::kWorldLinkName)) {
      if (weld_to_frame->body != nullptr) {
        throw std::runtime_error(
            "RigidBodyTree::AddFloatingJoint: "
            "Attempted to weld robot to the world while specifying a body "
            "link!");
      }
      weld_to_body = bodies[0].get();  // the world's body
      floating_joint_name = "base";
    } else {
      weld_to_body = weld_to_frame->body;
      floating_joint_name = "weld";
    }
    transform_to_world = weld_to_frame->transform_to_body;
  }

  int num_floating_joints_added = 0;

  for (auto i : link_indices) {
    if (bodies[i]->parent == nullptr) {
      // The following code connects the parent-less link to the rigid body tree
      // using a floating joint.
      bodies[i]->parent = weld_to_body;

      Eigen::Isometry3d transform_to_model = Eigen::Isometry3d::Identity();
      if (pose_map != nullptr &&
          pose_map->find(bodies[i]->name_) != pose_map->end())
        transform_to_model = pose_map->at(bodies[i]->name_);

      switch (floating_base_type) {
        case DrakeJoint::FIXED: {
          std::unique_ptr<DrakeJoint> joint(new FixedJoint(
              floating_joint_name, transform_to_world * transform_to_model));
          bodies[i]->setJoint(move(joint));
          num_floating_joints_added++;
        } break;
        case DrakeJoint::ROLLPITCHYAW: {
          std::unique_ptr<DrakeJoint> joint(new RollPitchYawFloatingJoint(
              floating_joint_name, transform_to_world * transform_to_model));
          bodies[i]->setJoint(move(joint));
          num_floating_joints_added++;
        } break;
        case DrakeJoint::QUATERNION: {
          std::unique_ptr<DrakeJoint> joint(new QuaternionFloatingJoint(
              floating_joint_name, transform_to_world * transform_to_model));
          bodies[i]->setJoint(move(joint));
          num_floating_joints_added++;
        } break;
        default:
          throw std::runtime_error("unknown floating base type");
      }
    }
  }

  if (num_floating_joints_added == 0) {
    throw std::runtime_error(
        "No root links found (every link in the rigid body model has a joint "
        "connecting it to some other joint).  You're about to loop "
        "indefinitely in the compile() method.  Still need to handle this "
        "case.");
    // could handle it by disconnecting one of the internal nodes, making that a
    // loop joint, and connecting the new free joint to the world
  }

  return num_floating_joints_added;
}

// Explicit template instantiations for massMatrix.
template DRAKERBM_EXPORT MatrixX<AutoDiffUpTo73d> RigidBodyTree::massMatrix<
    AutoDiffUpTo73d>(KinematicsCache<AutoDiffUpTo73d>&) const;
template DRAKERBM_EXPORT MatrixX<AutoDiffXd>
RigidBodyTree::massMatrix<AutoDiffXd>(KinematicsCache<AutoDiffXd>&) const;
template DRAKERBM_EXPORT MatrixXd
RigidBodyTree::massMatrix<double>(KinematicsCache<double>&) const;

// Explicit template instantiations for centerOfMass.
template DRAKERBM_EXPORT Vector3<AutoDiffUpTo73d> RigidBodyTree::centerOfMass<
    AutoDiffUpTo73d>(KinematicsCache<AutoDiffUpTo73d>&,
                     set<int, less<int>, allocator<int>> const&) const;
template DRAKERBM_EXPORT Vector3<AutoDiffXd> RigidBodyTree::centerOfMass<
    AutoDiffXd>(KinematicsCache<AutoDiffXd>&,
                set<int, less<int>, allocator<int>> const&) const;
template DRAKERBM_EXPORT Vector3d RigidBodyTree::centerOfMass<double>(
    KinematicsCache<double>&, set<int, less<int>, allocator<int>> const&) const;

// Explicit template instantiations for dynamicsBiasTerm.
template DRAKERBM_EXPORT VectorX<AutoDiffUpTo73d>
RigidBodyTree::dynamicsBiasTerm<AutoDiffUpTo73d>(
    KinematicsCache<AutoDiffUpTo73d>&,
    unordered_map<
        RigidBody const*, TwistVector<AutoDiffUpTo73d>, hash<RigidBody const*>,
        equal_to<RigidBody const*>,
        Eigen::aligned_allocator<
            pair<RigidBody const* const, TwistVector<AutoDiffUpTo73d>>>> const&,
    bool) const;
template DRAKERBM_EXPORT VectorX<AutoDiffXd>
RigidBodyTree::dynamicsBiasTerm<AutoDiffXd>(
    KinematicsCache<AutoDiffXd>&,
    unordered_map<RigidBody const*, TwistVector<AutoDiffXd>,
                  hash<RigidBody const*>, equal_to<RigidBody const*>,
                  Eigen::aligned_allocator<pair<
                      RigidBody const* const, TwistVector<AutoDiffXd>>>> const&,
    bool) const;
template DRAKERBM_EXPORT VectorXd RigidBodyTree::dynamicsBiasTerm<double>(
    KinematicsCache<double>&,
    unordered_map<RigidBody const*, TwistVector<double>, hash<RigidBody const*>,
                  equal_to<RigidBody const*>,
                  Eigen::aligned_allocator<pair<RigidBody const* const,
                                                TwistVector<double>>>> const&,
    bool) const;

// Explicit template instantiations for geometricJacobian.
template DRAKERBM_EXPORT TwistMatrix<AutoDiffUpTo73d>
RigidBodyTree::geometricJacobian<AutoDiffUpTo73d>(
    KinematicsCache<AutoDiffUpTo73d> const&, int, int, int, bool,
    vector<int, allocator<int>>*) const;
template DRAKERBM_EXPORT TwistMatrix<AutoDiffXd>
RigidBodyTree::geometricJacobian<AutoDiffXd>(
    KinematicsCache<AutoDiffXd> const&, int, int, int, bool,
    vector<int, allocator<int>>*) const;
template DRAKERBM_EXPORT TwistMatrix<double>
RigidBodyTree::geometricJacobian<double>(KinematicsCache<double> const&, int,
                                         int, int, bool,
                                         vector<int, allocator<int>>*) const;

// Explicit template instantiations for relativeTransform.
template DRAKERBM_EXPORT Eigen::Transform<AutoDiffUpTo73d, 3, 1, 0>
RigidBodyTree::relativeTransform<AutoDiffUpTo73d>(
    KinematicsCache<AutoDiffUpTo73d> const&, int, int) const;
template DRAKERBM_EXPORT Eigen::Transform<AutoDiffXd, 3, 1, 0>
RigidBodyTree::relativeTransform<AutoDiffXd>(KinematicsCache<AutoDiffXd> const&,
                                             int, int) const;
template DRAKERBM_EXPORT Eigen::Transform<double, 3, 1, 0>
RigidBodyTree::relativeTransform<double>(KinematicsCache<double> const&, int,
                                         int) const;

// Explicit template instantiations for centerOfMassJacobian.
template DRAKERBM_EXPORT Matrix3X<AutoDiffUpTo73d>
RigidBodyTree::centerOfMassJacobian<AutoDiffUpTo73d>(
    KinematicsCache<AutoDiffUpTo73d>&,
    set<int, less<int>, allocator<int>> const&, bool) const;
template DRAKERBM_EXPORT Matrix3X<AutoDiffXd>
RigidBodyTree::centerOfMassJacobian<AutoDiffXd>(
    KinematicsCache<AutoDiffXd>&, set<int, less<int>, allocator<int>> const&,
    bool) const;
template DRAKERBM_EXPORT Matrix3Xd RigidBodyTree::centerOfMassJacobian<double>(
    KinematicsCache<double>&, set<int, less<int>, allocator<int>> const&,
    bool) const;

// Explicit template instantiations for centroidalMomentumMatrix.
template DRAKERBM_EXPORT TwistMatrix<AutoDiffUpTo73d>
RigidBodyTree::centroidalMomentumMatrix<AutoDiffUpTo73d>(
    KinematicsCache<AutoDiffUpTo73d>&,
    set<int, less<int>, allocator<int>> const&, bool) const;
template DRAKERBM_EXPORT TwistMatrix<AutoDiffXd>
RigidBodyTree::centroidalMomentumMatrix<AutoDiffXd>(
    KinematicsCache<AutoDiffXd>&, set<int, less<int>, allocator<int>> const&,
    bool) const;
template DRAKERBM_EXPORT TwistMatrix<double>
RigidBodyTree::centroidalMomentumMatrix<double>(
    KinematicsCache<double>&, set<int, less<int>, allocator<int>> const&,
    bool) const;

// Explicit template instantiations for forwardKinPositionGradient.
template DRAKERBM_EXPORT MatrixX<AutoDiffUpTo73d>
RigidBodyTree::forwardKinPositionGradient<AutoDiffUpTo73d>(
    KinematicsCache<AutoDiffUpTo73d> const&, int, int, int) const;
template DRAKERBM_EXPORT MatrixX<AutoDiffXd>
RigidBodyTree::forwardKinPositionGradient<AutoDiffXd>(
    KinematicsCache<AutoDiffXd> const&, int, int, int) const;
template DRAKERBM_EXPORT MatrixXd
RigidBodyTree::forwardKinPositionGradient<double>(
    KinematicsCache<double> const&, int, int, int) const;

// Explicit template instantiations for geometricJacobianDotTimesV.
template DRAKERBM_EXPORT TwistVector<AutoDiffUpTo73d>
RigidBodyTree::geometricJacobianDotTimesV<AutoDiffUpTo73d>(
    KinematicsCache<AutoDiffUpTo73d> const&, int, int, int) const;
template DRAKERBM_EXPORT TwistVector<AutoDiffXd>
RigidBodyTree::geometricJacobianDotTimesV<AutoDiffXd>(
    KinematicsCache<AutoDiffXd> const&, int, int, int) const;
template DRAKERBM_EXPORT TwistVector<double>
RigidBodyTree::geometricJacobianDotTimesV<double>(
    KinematicsCache<double> const&, int, int, int) const;

// Explicit template instantiations for centerOfMassJacobianDotTimesV.
template DRAKERBM_EXPORT Vector3<AutoDiffUpTo73d>
RigidBodyTree::centerOfMassJacobianDotTimesV<AutoDiffUpTo73d>(
    KinematicsCache<AutoDiffUpTo73d>&,
    set<int, less<int>, allocator<int>> const&) const;
template DRAKERBM_EXPORT Vector3<AutoDiffXd>
RigidBodyTree::centerOfMassJacobianDotTimesV<AutoDiffXd>(
    KinematicsCache<AutoDiffXd>&,
    set<int, less<int>, allocator<int>> const&) const;
template DRAKERBM_EXPORT Vector3d
RigidBodyTree::centerOfMassJacobianDotTimesV<double>(
    KinematicsCache<double>&, set<int, less<int>, allocator<int>> const&) const;

// Explicit template instantiations for centroidalMomentumMatrixDotTimesV.
template DRAKERBM_EXPORT TwistVector<AutoDiffUpTo73d>
RigidBodyTree::centroidalMomentumMatrixDotTimesV<AutoDiffUpTo73d>(
    KinematicsCache<AutoDiffUpTo73d>&,
    set<int, less<int>, allocator<int>> const&) const;
template DRAKERBM_EXPORT TwistVector<AutoDiffXd>
RigidBodyTree::centroidalMomentumMatrixDotTimesV<AutoDiffXd>(
    KinematicsCache<AutoDiffXd>&,
    set<int, less<int>, allocator<int>> const&) const;
template DRAKERBM_EXPORT TwistVector<double>
RigidBodyTree::centroidalMomentumMatrixDotTimesV<double>(
    KinematicsCache<double>&, set<int, less<int>, allocator<int>> const&) const;
template DRAKERBM_EXPORT VectorXd RigidBodyTree::positionConstraints<double>(
    KinematicsCache<double> const&) const;

// Explicit template instantiations for positionConstraintsJacobian.
template DRAKERBM_EXPORT MatrixXd
RigidBodyTree::positionConstraintsJacobian<double>(
    KinematicsCache<double> const&, bool) const;

// Explicit template instantiations for positionConstraintsJacDotTimesV.
template DRAKERBM_EXPORT VectorXd
RigidBodyTree::positionConstraintsJacDotTimesV<double>(
    KinematicsCache<double> const&) const;
template DRAKERBM_EXPORT void RigidBodyTree::jointLimitConstraints<
    VectorXd, VectorXd, MatrixXd>(Eigen::MatrixBase<VectorXd> const&,
                                  Eigen::MatrixBase<VectorXd>&,
                                  Eigen::MatrixBase<MatrixXd>&) const;

// Explicit template instantiations for relativeTwist.
template DRAKERBM_EXPORT TwistVector<double>
RigidBodyTree::relativeTwist<double>(KinematicsCache<double> const&, int, int,
                                     int) const;

// Explicit template instantiations for worldMomentumMatrix.
template DRAKERBM_EXPORT TwistMatrix<double> RigidBodyTree::worldMomentumMatrix<
    double>(KinematicsCache<double>&,
            set<int, less<int>, allocator<int>> const&, bool) const;

// Explicit template instantiations for worldMomentumMatrixDotTimesV.
template DRAKERBM_EXPORT TwistVector<double>
RigidBodyTree::worldMomentumMatrixDotTimesV<double>(
    KinematicsCache<double>&, set<int, less<int>, allocator<int>> const&) const;

// Explicit template instantiations for transformSpatialAcceleration.
template DRAKERBM_EXPORT TwistVector<double>
RigidBodyTree::transformSpatialAcceleration<double>(
    KinematicsCache<double> const&, TwistVector<double> const&, int, int, int,
    int) const;

// Explicit template instantiations for inverseDynamics.
template DRAKERBM_EXPORT VectorXd RigidBodyTree::inverseDynamics<double>(
    KinematicsCache<double>&,
    unordered_map<RigidBody const*, TwistVector<double>, hash<RigidBody const*>,
                  equal_to<RigidBody const*>,
                  Eigen::aligned_allocator<pair<RigidBody const* const,
                                                TwistVector<double>>>> const&,
    VectorXd const&, bool) const;

// Explicit template instantiations for jointLimitConstraints.
template DRAKERBM_EXPORT void RigidBodyTree::jointLimitConstraints<
    Eigen::Map<VectorXd>, Eigen::Map<VectorXd>, Eigen::Map<MatrixXd>>(
    Eigen::MatrixBase<Eigen::Map<VectorXd>> const&,
    Eigen::MatrixBase<Eigen::Map<VectorXd>>&,
    Eigen::MatrixBase<Eigen::Map<MatrixXd>>&) const;

// Explicit template instantiations for resolveCenterOfPressure.
template DRAKERBM_EXPORT pair<Vector3d, double>
RigidBodyTree::resolveCenterOfPressure<Vector3d, Vector3d>(
    KinematicsCache<double> const&,
    vector<ForceTorqueMeasurement, allocator<ForceTorqueMeasurement>> const&,
    Eigen::MatrixBase<Vector3d> const&,
    Eigen::MatrixBase<Vector3d> const&) const;

// Explicit template instantiations for transformPointsJacobian.
template DRAKERBM_EXPORT MatrixX<AutoDiffUpTo73d>
RigidBodyTree::transformPointsJacobian<AutoDiffUpTo73d, Matrix3Xd>(
    KinematicsCache<AutoDiffUpTo73d> const&,
    Eigen::MatrixBase<Matrix3Xd> const&, int, int, bool) const;
template DRAKERBM_EXPORT MatrixX<AutoDiffXd>
RigidBodyTree::transformPointsJacobian<AutoDiffXd, Matrix3Xd>(
    KinematicsCache<AutoDiffXd> const&, Eigen::MatrixBase<Matrix3Xd> const&,
    int, int, bool) const;
template DRAKERBM_EXPORT MatrixXd
RigidBodyTree::transformPointsJacobian<double, Matrix3Xd>(
    KinematicsCache<double> const&, Eigen::MatrixBase<Matrix3Xd> const&, int,
    int, bool) const;
template DRAKERBM_EXPORT MatrixXd
RigidBodyTree::transformPointsJacobian<double, Vector3d>(
    KinematicsCache<double> const&, Eigen::MatrixBase<Vector3d> const&, int,
    int, bool) const;
template DRAKERBM_EXPORT MatrixXd RigidBodyTree::transformPointsJacobian<
    double, Eigen::Block<Matrix3Xd, 3, 1, true>>(
    KinematicsCache<double> const&,
    Eigen::MatrixBase<Eigen::Block<Matrix3Xd, 3, 1, true>> const&, int, int,
    bool) const;
template DRAKERBM_EXPORT MatrixX<AutoDiffUpTo73d>
RigidBodyTree::transformPointsJacobian<AutoDiffUpTo73d,
                                       Eigen::Map<Matrix3Xd const>>(
    KinematicsCache<AutoDiffUpTo73d> const&,
    Eigen::MatrixBase<Eigen::Map<Matrix3Xd const>> const&, int, int,
    bool) const;
template DRAKERBM_EXPORT MatrixX<AutoDiffXd>
RigidBodyTree::transformPointsJacobian<AutoDiffXd, Eigen::Map<Matrix3Xd const>>(
    KinematicsCache<AutoDiffXd> const&,
    Eigen::MatrixBase<Eigen::Map<Matrix3Xd const>> const&, int, int,
    bool) const;
template DRAKERBM_EXPORT MatrixXd
RigidBodyTree::transformPointsJacobian<double, Eigen::Map<Matrix3Xd const>>(
    KinematicsCache<double> const&,
    Eigen::MatrixBase<Eigen::Map<Matrix3Xd const>> const&, int, int,
    bool) const;

// Explicit template instantiations for transformPointsJacobianDotTimesV.
template DRAKERBM_EXPORT VectorXd
RigidBodyTree::transformPointsJacobianDotTimesV<double, Matrix3Xd>(
    KinematicsCache<double> const&, Eigen::MatrixBase<Matrix3Xd> const&, int,
    int) const;
template DRAKERBM_EXPORT VectorXd
RigidBodyTree::transformPointsJacobianDotTimesV<double, Vector3d>(
    KinematicsCache<double> const&, Eigen::MatrixBase<Vector3d> const&, int,
    int) const;
template DRAKERBM_EXPORT VectorX<AutoDiffUpTo73d>
RigidBodyTree::transformPointsJacobianDotTimesV<AutoDiffUpTo73d,
                                                Eigen::Map<Matrix3Xd const>>(
    KinematicsCache<AutoDiffUpTo73d> const&,
    Eigen::MatrixBase<Eigen::Map<Matrix3Xd const>> const&, int, int) const;
template DRAKERBM_EXPORT VectorX<AutoDiffXd>
RigidBodyTree::transformPointsJacobianDotTimesV<AutoDiffXd,
                                                Eigen::Map<Matrix3Xd const>>(
    KinematicsCache<AutoDiffXd> const&,
    Eigen::MatrixBase<Eigen::Map<Matrix3Xd const>> const&, int, int) const;
template DRAKERBM_EXPORT VectorXd
RigidBodyTree::transformPointsJacobianDotTimesV<double,
                                                Eigen::Map<Matrix3Xd const>>(
    KinematicsCache<double> const&,
    Eigen::MatrixBase<Eigen::Map<Matrix3Xd const>> const&, int, int) const;

// Explicit template instantiations for relativeQuaternionJacobian.
template DRAKERBM_EXPORT Matrix4Xd
RigidBodyTree::relativeQuaternionJacobian<double>(
    KinematicsCache<double> const&, int, int, bool) const;
template DRAKERBM_EXPORT Matrix4X<AutoDiffUpTo73d>
RigidBodyTree::relativeQuaternionJacobian<AutoDiffUpTo73d>(
    KinematicsCache<AutoDiffUpTo73d> const&, int, int, bool) const;
template DRAKERBM_EXPORT Matrix4X<AutoDiffXd>
RigidBodyTree::relativeQuaternionJacobian<AutoDiffXd>(
    KinematicsCache<AutoDiffXd> const&, int, int, bool) const;

// Explicit template instantiations for relativeRollPitchYawJacobian.
template DRAKERBM_EXPORT Matrix3Xd
RigidBodyTree::relativeRollPitchYawJacobian<double>(
    KinematicsCache<double> const&, int, int, bool) const;
template DRAKERBM_EXPORT Matrix3X<AutoDiffUpTo73d>
RigidBodyTree::relativeRollPitchYawJacobian<AutoDiffUpTo73d>(
    KinematicsCache<AutoDiffUpTo73d> const&, int, int, bool) const;
template DRAKERBM_EXPORT Matrix3X<AutoDiffXd>
RigidBodyTree::relativeRollPitchYawJacobian<AutoDiffXd>(
    KinematicsCache<AutoDiffXd> const&, int, int, bool) const;

// Explicit template instantiations for relativeRollPitchYawJacobianDotTimesV.
template DRAKERBM_EXPORT VectorXd
RigidBodyTree::relativeRollPitchYawJacobianDotTimesV<double>(
    KinematicsCache<double> const&, int, int) const;
template DRAKERBM_EXPORT VectorX<AutoDiffXd>
RigidBodyTree::relativeRollPitchYawJacobianDotTimesV<AutoDiffXd>(
    KinematicsCache<AutoDiffXd> const&, int, int) const;
template DRAKERBM_EXPORT VectorX<AutoDiffUpTo73d>
RigidBodyTree::relativeRollPitchYawJacobianDotTimesV<AutoDiffUpTo73d>(
    KinematicsCache<AutoDiffUpTo73d> const&, int, int) const;

// Explicit template instantiations for relativeQuaternionJacobianDotTimesV.
template DRAKERBM_EXPORT VectorXd
RigidBodyTree::relativeQuaternionJacobianDotTimesV<double>(
    KinematicsCache<double> const&, int, int) const;
template DRAKERBM_EXPORT VectorX<AutoDiffUpTo73d>
RigidBodyTree::relativeQuaternionJacobianDotTimesV<AutoDiffUpTo73d>(
    KinematicsCache<AutoDiffUpTo73d> const&, int, int) const;
template DRAKERBM_EXPORT VectorX<AutoDiffXd>
RigidBodyTree::relativeQuaternionJacobianDotTimesV<AutoDiffXd>(
    KinematicsCache<AutoDiffXd> const&, int, int) const;

// Explicit template instantiations for doKinematics(cache).
template DRAKERBM_EXPORT void RigidBodyTree::doKinematics(
    KinematicsCache<double>&, bool) const;
template DRAKERBM_EXPORT void RigidBodyTree::doKinematics(
    KinematicsCache<AutoDiffXd>&, bool) const;
template DRAKERBM_EXPORT void RigidBodyTree::doKinematics(
    KinematicsCache<AutoDiffUpTo73d>&, bool) const;

// Explicit template instantiations for doKinematics(q).
template DRAKERBM_EXPORT KinematicsCache<double> RigidBodyTree::doKinematics(
    Eigen::MatrixBase<VectorXd> const&) const;
template DRAKERBM_EXPORT KinematicsCache<double> RigidBodyTree::doKinematics(
    Eigen::MatrixBase<Eigen::Block<MatrixXd const, -1, 1, true>> const&) const;
template DRAKERBM_EXPORT KinematicsCache<double> RigidBodyTree::doKinematics(
    Eigen::MatrixBase<Eigen::Block<MatrixXd, -1, 1, true>> const&) const;
template DRAKERBM_EXPORT KinematicsCache<double> RigidBodyTree::doKinematics(
    Eigen::MatrixBase<Eigen::Map<VectorXd>> const&) const;
template DRAKERBM_EXPORT KinematicsCache<AutoDiffXd>
RigidBodyTree::doKinematics(
    Eigen::MatrixBase<VectorX<AutoDiffXd>> const&) const;

// Explicit template instantiations for doKinematics(q, v).
template DRAKERBM_EXPORT KinematicsCache<double> RigidBodyTree::doKinematics(
    Eigen::MatrixBase<VectorXd> const&, Eigen::MatrixBase<VectorXd> const&,
    bool) const;
template DRAKERBM_EXPORT KinematicsCache<double> RigidBodyTree::doKinematics(
    Eigen::MatrixBase<Eigen::Block<VectorXd const, -1, 1, false>> const&,
    Eigen::MatrixBase<Eigen::Block<VectorXd const, -1, 1, false>> const&,
    bool) const;
template DRAKERBM_EXPORT KinematicsCache<AutoDiffXd>
RigidBodyTree::doKinematics(Eigen::MatrixBase<VectorX<AutoDiffXd>> const&,
                            Eigen::MatrixBase<VectorX<AutoDiffXd>> const&,
                            bool) const;
template DRAKERBM_EXPORT KinematicsCache<AutoDiffUpTo73d>
RigidBodyTree::doKinematics(Eigen::MatrixBase<VectorX<AutoDiffUpTo73d>> const&,
                            Eigen::MatrixBase<VectorX<AutoDiffUpTo73d>> const&,
                            bool) const;
template DRAKERBM_EXPORT KinematicsCache<double> RigidBodyTree::doKinematics(
    Eigen::MatrixBase<Eigen::Map<VectorXd>> const&,
    Eigen::MatrixBase<Eigen::Map<VectorXd>> const&, bool) const;
template DRAKERBM_EXPORT KinematicsCache<double> RigidBodyTree::doKinematics(
    Eigen::MatrixBase<Eigen::Map<VectorXd const>> const&,
    Eigen::MatrixBase<Eigen::Map<VectorXd const>> const&, bool) const;<|MERGE_RESOLUTION|>--- conflicted
+++ resolved
@@ -473,33 +473,10 @@
     xB.col(i) = ptB;
     normal.col(i) = n;
     phi[i] = distance;
-<<<<<<< HEAD
     const DrakeCollision::Element* elementA = points[i].get_elementA();
-    // DEBUG
-    // cout << "RigidBodyTree::collisionDetect: points[i].getIdA() = " <<
-    // points[i].getIdA() << endl;
-    // cout << "RigidBodyTree::collisionDetect:
-    // collision_model->readElement(points[i].getIdA()) = " <<
-    // collision_model->readElement(points[i].getIdA()) << endl;
-    // cout << "RigidBodyTree::collisionDetect:
-    // collision_model->readElement(points[i].getIdA())->getId() = " <<
-    // collision_model->readElement(points[i].getIdA())->getId() << endl;
-    // cout << "RigidBodyTree::collisionDetect: elementA = " << elementA <<
-    // endl;
-    // END_DEBUG
     bodyA_idx.push_back(elementA->get_body()->body_index);
     const DrakeCollision::Element* elementB = points[i].get_elementB();
     bodyB_idx.push_back(elementB->get_body()->body_index);
-=======
-    const RigidBody::CollisionElement* elementA =
-        dynamic_cast<const RigidBody::CollisionElement*>(
-            collision_model->readElement(points[i].getIdA()));
-    bodyA_idx.push_back(elementA->getBody().body_index);
-    const RigidBody::CollisionElement* elementB =
-        dynamic_cast<const RigidBody::CollisionElement*>(
-            collision_model->readElement(points[i].getIdB()));
-    bodyB_idx.push_back(elementB->getBody().body_index);
->>>>>>> 4be1659a
   }
   return points_found;
 }
