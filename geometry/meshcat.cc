#include "drake/geometry/meshcat.h"

#include <algorithm>
#include <atomic>
#include <cctype>
#include <exception>
#include <fstream>
#include <functional>
#include <future>
#include <map>
#include <optional>
#include <regex>
#include <set>
#include <sstream>
#include <string>
#include <thread>
#include <tuple>
#include <utility>

#include <App.h>
#include <common_robotics_utilities/base64_helpers.hpp>
#include <fmt/format.h>
#include <msgpack.hpp>

#include "drake/common/drake_export.h"
#include "drake/common/drake_throw.h"
#include "drake/common/find_resource.h"
#include "drake/common/network_policy.h"
#include "drake/common/overloaded.h"
#include "drake/common/scope_exit.h"
#include "drake/common/ssize.h"
#include "drake/common/text_logging.h"
#include "drake/geometry/meshcat_file_storage_internal.h"
#include "drake/geometry/meshcat_internal.h"
#include "drake/geometry/meshcat_recording_internal.h"
#include "drake/geometry/meshcat_types_internal.h"
#include "drake/geometry/proximity/polygon_to_triangle_mesh.h"

#ifdef BOOST_VERSION
#error Drake should be using the non-boost flavor of msgpack.
#endif

// Steal one function declaration from usockets/src/internal/internal.h.
extern "C" {
void us_internal_free_closed_sockets(struct us_loop_t*);
}

namespace fs = std::filesystem;

namespace drake {
namespace geometry {
namespace {

using internal::FileStorage;
using math::RigidTransformd;
using math::RotationMatrixd;

template <typename Mapping>
[[noreturn]] void ThrowThingNotFound(std::string_view thing,
                                     std::string_view name, Mapping thing_map) {
  std::vector<std::string> keys;
  for (const auto& map_pair : thing_map) {
    keys.push_back(map_pair.first);
  }
  throw std::logic_error(
      fmt::format("Meshcat does not have any {} named {}.  The "
                  "registered {} names are ({}).",
                  thing, name, thing, fmt::join(keys, ", ")));
}

constexpr static bool kSsl = false;
constexpr static bool kIsServer = true;
struct PerSocketData {
  // Intentionally left empty.
};
using WebSocket = uWS::WebSocket<kSsl, kIsServer, PerSocketData>;
using MsgPackMap = std::map<std::string, msgpack::object>;

// Encode the meshcat command into a Javascript fetch() command.  The particular
// syntax using `fetch()` was replicated from the corresponding functionality in
// meshcat-python.
std::string CreateCommand(const std::string& data) {
  return fmt::format(R"""(
fetch("data:application/octet-binary;base64,{}")
    .then(res => res.arrayBuffer())
    .then(buffer => viewer.handle_command_bytearray(new Uint8Array(buffer)));
)""",
                     common_robotics_utilities::base64_helpers::Encode(
                         std::vector<uint8_t>(data.begin(), data.end())));
}

class SceneTreeElement {
 public:
  DRAKE_NO_COPY_NO_MOVE_NO_ASSIGN(SceneTreeElement);

  SceneTreeElement() = default;

  /* Each SceneTreeElement stores the set of messages that would re-create it
  from scratch. Some of those messages might refer to asset files. This struct
  stores the message bytes alongside any asset handles that the message refers
  to, so it's easier to keep the two pieces in sync. */
  struct Message {
    DRAKE_DEFAULT_COPY_AND_MOVE_AND_ASSIGN(Message);

    Message() = default;

    /* Convenience operator to assign to `bytes` (and therefore, clear any
    `assets` used by the prior value of bytes). The assets are unconditionally
    cleared -- even if `new_bytes` is the same as the prior `bytes. */
    Message& operator=(std::string&& new_bytes) {
      bytes = std::move(new_bytes);
      assets.clear();
      return *this;
    }

    /* The packed command message that conveys some portion of this
    SceneTreeElement to meshcat.js. */
    std::string bytes;

    /* If the message refers to http assets (e.g., image files), then this list
    is responsible for keeping alive a non-zero reference count for those
    file(s) in our in-memory storage. */
    std::vector<std::shared_ptr<const FileStorage::Handle>> assets;
  };

  // Provide direct access to all member fields except the list of children.
  const std::optional<Message>& object() const { return object_; }
  std::optional<Message>& object() { return object_; }
  const std::optional<Message>& transform() const { return transform_; }
  std::optional<Message>& transform() { return transform_; }
  const std::map<std::string, Message>& properties() const { return props_; }
  std::map<std::string, Message>& properties() { return props_; }

  // Returns this element or a descendant, based on a recursive evaluation of
  // the `path`.  Adds new elements if they do not exist.  Comparable to
  // std::map::operator[].
  SceneTreeElement& operator[](std::string_view path) {
    while (!path.empty() && path.front() == '/') {
      path.remove_prefix(1);
    }
    if (path.empty()) {
      return *this;
    }
    auto loc = path.find_first_of("/");
    std::string name(path.substr(0, loc));
    auto child = children_.find(name);
    // Create the child if it doesn't exist.
    if (child == children_.end()) {
      child =
          children_.emplace(name, std::make_unique<SceneTreeElement>()).first;
    }
    if (loc == std::string_view::npos) {
      return *child->second;
    } else {
      return (*child->second)[path.substr(loc + 1)];
    }
  }

  // Returns a pointer to `this` element or a descendant, based on a recursive
  // evaluation of the `path`, or nullptr if `path` does not exist.
  const SceneTreeElement* Find(std::string_view path) const {
    while (!path.empty() && path.front() == '/') {
      path.remove_prefix(1);
    }
    if (path.empty()) {
      return this;
    }
    auto loc = path.find_first_of("/");
    std::string name(path.substr(0, loc));
    auto child = children_.find(name);
    if (child == children_.end()) {
      return nullptr;
    }
    if (loc == std::string_view::npos) {
      return child->second.get();
    } else {
      return child->second->Find(path.substr(loc + 1));
    }
  }

  // Deletes `path` from the tree.  See Meshcat::Delete.
  void Delete(std::string_view path) {
    while (!path.empty() && path.front() == '/') {
      path.remove_prefix(1);
    }
    if (path.empty()) {
      // To match javascript, we don't delete the empty path.
      return;
    }

    auto loc = path.find_first_of("/");
    auto child = children_.find(std::string(path.substr(0, loc)));
    if (child == children_.end()) {
      return;
    }
    if (loc == std::string_view::npos) {
      children_.erase(child);
      return;
    }
    child->second->Delete(path.substr(loc + 1));
  }

  // Sends the entire tree on `ws`.
  void Send(WebSocket* ws) {
    if (object_) {
      ws->send(object_->bytes);
    }
    if (transform_) {
      ws->send(transform_->bytes);
    }
    for (const auto& [_, property] : props_) {
      ws->send(property.bytes);
    }

    for (const auto& [_, child] : children_) {
      child->Send(ws);
    }
  }

  // Returns a string which implements the entire tree directly in javascript.
  // This is intended for use in generating a "static html" of the scene.
  std::string CreateCommands() const {
    // N.B. The string::operator+= here might look like a performance problem,
    // but string appending actually uses exponential growth (i.e., similar to
    // how std::vector<char> works) so the overhead here is not bad.
    std::string html;
    if (object_) {
      html += CreateCommand(object_->bytes);
    }
    if (transform_) {
      html += CreateCommand(transform_->bytes);
    }
    for (const auto& [_, property] : props_) {
      html += CreateCommand(property.bytes);
    }
    for (const auto& [_, child] : children_) {
      html += child->CreateCommands();
    }
    return html;
  }

 private:
  // Note: We use std::optional here to clearly denote the variables that have
  // not been set, and therefore need not be sent over the websocket.

  // The msgpack'd set_object command.
  std::optional<Message> object_;
  // The msgpack'd set_transform command.
  std::optional<Message> transform_;
  // The msgpack'd set_property command(s).
  std::map<std::string, Message> props_;
  // Children, with the key value denoting their (relative) path name.
  std::map<std::string, std::unique_ptr<SceneTreeElement>> children_;
};

int ToMeshcatColor(const Rgba& rgba) {
  // Note: The returned color discards the alpha value, which is handled
  // separately (e.g. by the opacity field in the material properties).
  return (static_cast<int>(255 * rgba.r()) << 16) +
         (static_cast<int>(255 * rgba.g()) << 8) +
         static_cast<int>(255 * rgba.b());
}

// Sets the lumped object's geometry, material, and object type based on the
// mesh data and its material properties.
void SetLumpedObjectFromTriangleMesh(
    internal::LumpedObjectData* object,
    const Eigen::Ref<const Eigen::Matrix3Xd>& vertices,
    const Eigen::Ref<const Eigen::Matrix3Xi>& faces, const Rgba& rgba,
    bool wireframe, double wireframe_line_width,
    Meshcat::SideOfFaceToRender side, internal::UuidGenerator* uuid_generator) {
  DRAKE_DEMAND(object != nullptr);
  DRAKE_DEMAND(uuid_generator != nullptr);

  auto geometry = std::make_unique<internal::BufferGeometryData>();
  geometry->uuid = uuid_generator->GenerateRandom();
  geometry->position = vertices.cast<float>();
  geometry->faces = faces.cast<uint32_t>();
  object->geometry = std::move(geometry);

  auto material = std::make_unique<internal::MaterialData>();
  material->uuid = uuid_generator->GenerateRandom();
  material->type = "MeshPhongMaterial";
  material->color = ToMeshcatColor(rgba);
  material->transparent = (rgba.a() != 1.0);
  material->opacity = rgba.a();
  material->wireframe = wireframe;
  material->wireframeLineWidth = wireframe_line_width;
  material->vertexColors = false;
  material->side = side;
  material->flatShading = true;
  object->material = std::move(material);

  internal::MeshData mesh;
  mesh.uuid = uuid_generator->GenerateRandom();
  mesh.type = "Mesh";
  mesh.geometry = object->geometry->uuid;
  mesh.material = object->material->uuid;
  object->object = std::move(mesh);
}

class MeshcatShapeReifier : public ShapeReifier {
 public:
  DRAKE_NO_COPY_NO_MOVE_NO_ASSIGN(MeshcatShapeReifier);

  MeshcatShapeReifier(internal::UuidGenerator* uuid_generator,
                      FileStorage* file_storage, Rgba rgba)
      : uuid_generator_(*uuid_generator),
        file_storage_(*file_storage),
        rgba_(rgba) {
    DRAKE_DEMAND(uuid_generator != nullptr);
    DRAKE_DEMAND(file_storage != nullptr);
  }

  ~MeshcatShapeReifier() = default;

  // This encapsulates the "return value" of the reifier. The `void*` argument
  // to ImplementGeometry() should always be passed as this type.
  struct Output {
    internal::LumpedObjectData& lumped;
    std::vector<std::shared_ptr<const FileStorage::Handle>>& assets;
  };

  using ShapeReifier::ImplementGeometry;

  // Helper for ImplementGeometry, common to both Mesh and Convex shapes.
  // The `extension` is lowercase and includes the leading dot (e.g., ".obj").
  void ImplementMesh(const std::string& filename, const std::string& extension,
                     double scale, void* data) {
    DRAKE_DEMAND(data != nullptr);
    auto& output = *static_cast<Output*>(data);
    auto& lumped = output.lumped;
    // TODO(russt): Use file contents to generate the uuid, and avoid resending
    // meshes unless necessary.  Using the filename is tempting, but that leads
    // to problems when the file contents change on disk.

    std::string format = extension;
    format.erase(0, 1);  // remove the . from the extension
    std::optional<std::string> maybe_mesh_data = ReadFile(filename);
    if (!maybe_mesh_data) {
      drake::log()->warn("Meshcat: Could not open mesh filename {}", filename);
      return;
    }

    // We simply dump the binary contents of the file into the data field of the
    // message.  The javascript meshcat takes care of the rest.
    std::string mesh_data = std::move(*maybe_mesh_data);

    // TODO(russt): MeshCat.jl/src/mesh_files.jl loads dae with textures, also.

    // TODO(russt): Make this mtllib parsing more robust (right now commented
    // mtllib lines will match, too, etc).
    size_t mtllib_pos;
    if (format == "obj" &&
        (mtllib_pos = mesh_data.find("mtllib ")) != std::string::npos) {
      mtllib_pos += 7;  // Advance to after the actual "mtllib " string.
      std::string mtllib_string =
          mesh_data.substr(mtllib_pos, mesh_data.find('\n', mtllib_pos));
      std::smatch matches;
      std::regex_search(mtllib_string, matches, std::regex("\\s*([^\\s]+)"));
      // Note: We do a minimal parsing manually here.  tinyobj does too much
      // work (actually loading all of the content) and also does not give
      // access to the intermediate data that we need to pass to meshcat, like
      // the resource names in the mtl file.  This is also the approach taken
      // in MeshCat.jl/src/mesh_files.jl.

      auto& meshfile_object =
          lumped.object.emplace<internal::MeshfileObjectData>();
      meshfile_object.uuid = uuid_generator_.GenerateRandom();
      meshfile_object.format = std::move(format);
      meshfile_object.data = std::move(mesh_data);

      std::string mtllib = matches.str(1);

      // Use filename path as the base directory for textures.
      const std::filesystem::path basedir =
          std::filesystem::path(filename).parent_path();

      // Read .mtl file into geometry.mtl_library.
      if (std::optional<std::string> maybe_mtl_data =
              ReadFile(basedir / mtllib)) {
        meshfile_object.mtl_library = std::move(*maybe_mtl_data);

        // Scan .mtl file for map_ lines.  For each, load the file and add
        // the contents to geometry.resources.
        // The syntax (http://paulbourke.net/dataformats/mtl/) is e.g.
        //   map_Ka -options args filename
        // Here we ignore the options and only extract the filename (by
        // extracting the last word before the end of line/string).
        //  - "map_.+" matches the map_ plus any options,
        //  - "\s" matches one whitespace (before the filename),
        //  - "[^\s]+" matches the filename, and
        //  - "[$\r\n]" matches the end of string or end of line.
        // TODO(russt): This parsing could still be more robust.
        std::regex map_regex(R"""(map_.+\s([^\s]+)\s*[$\r\n])""");
        for (std::sregex_iterator iter(meshfile_object.mtl_library.begin(),
                                       meshfile_object.mtl_library.end(),
                                       map_regex);
             iter != std::sregex_iterator(); ++iter) {
          std::string map = iter->str(1);
          std::ifstream map_stream(basedir / map,
                                   std::ios::binary | std::ios::ate);
          if (map_stream.is_open()) {
            int map_size = map_stream.tellg();
            map_stream.seekg(0, std::ios::beg);
            std::vector<uint8_t> map_data;
            map_data.reserve(map_size);
            map_data.assign(std::istreambuf_iterator<char>(map_stream),
                            std::istreambuf_iterator<char>());
            meshfile_object.resources.try_emplace(
                map, std::string("data:image/png;base64,") +
                         common_robotics_utilities::base64_helpers::Encode(
                             map_data));
          } else {
            drake::log()->warn(
                "Meshcat: Failed to load texture. \"{}\" references {}, but "
                "Meshcat could not open filename \"{}\"",
                (basedir / mtllib).string(), map, (basedir / map).string());
          }
        }
      } else {
        drake::log()->warn(
            "Meshcat: Failed to load texture. {} references {}, but Meshcat "
            "could not open filename \"{}\"",
            filename, mtllib, (basedir / mtllib).string());
      }
    } else if (format == "gltf") {
      output.assets =
          internal::UnbundleGltfAssets(filename, &mesh_data, &file_storage_);
      auto& meshfile_object =
          lumped.object.emplace<internal::MeshfileObjectData>();
      meshfile_object.uuid = uuid_generator_.GenerateRandom();
      meshfile_object.format = std::move(format);
      meshfile_object.data = std::move(mesh_data);
    } else {
      // We have a mesh that isn't a .gltf nor an obj with mtl. So, we'll make
      // mesh file *geometry* instead of mesh file *object*. This will most
      // typically be a Collada .dae file, an .stl, or simply an .obj that
      // doesn't reference an .mtl.

      // TODO(SeanCurtis-TRI): This doesn't work for STL even though meshcat
      // supports STL. Meshcat treats STL differently from obj or dae.
      // https://github.com/meshcat-dev/meshcat/blob/4b4f8ffbaa5f609352ea6227bd5ae8207b579c70/src/index.js#L130-L146.
      // The "data" property of the _meshfile_geometry for obj and dae are
      // simply passed along verbatim. But for STL it is interpreted as a
      // buffer. However, we're not passing the data in a way that deserializes
      // into a data array. So, either meshcat needs to change how it gets
      // STL (being more permissive), or we need to change how we transmit STL
      // data.

      // TODO(SeanCurtis-TRI): Provide test showing that .dae works.

      if (format != "obj" && format != "dae") {
        // Note: We send the data along to meshcat regardless relying on meshcat
        // to ignore the mesh and move on. The *path* will still exist.
        static const logging::Warn one_time(
            "Drake's Meshcat only supports Mesh/Convex specifications which "
            "use .obj, .gltf, or .dae files. Mesh specifications using other "
            "mesh types (e.g., .stl, etc.) will not be visualized.");
      }
      auto geometry = std::make_unique<internal::MeshFileGeometryData>();
      geometry->uuid = uuid_generator_.GenerateRandom();
      geometry->format = std::move(format);
      geometry->data = std::move(mesh_data);
      lumped.geometry = std::move(geometry);

      lumped.object.emplace<internal::MeshData>();
    }

    // Set the scale.
    std::visit<void>(
        overloaded{[](std::monostate) {},
                   [scale](auto& lumped_object) {
                     Eigen::Map<Eigen::Matrix4d> matrix(lumped_object.matrix);
                     matrix(0, 0) = scale;
                     matrix(1, 1) = scale;
                     matrix(2, 2) = scale;
                   }},
        lumped.object);
  }

  void ImplementGeometry(const Box& box, void* data) override {
    DRAKE_DEMAND(data != nullptr);
    auto& output = *static_cast<Output*>(data);
    auto& lumped = output.lumped;
    lumped.object = internal::MeshData();

    auto geometry = std::make_unique<internal::BoxGeometryData>();
    geometry->uuid = uuid_generator_.GenerateRandom();
    geometry->width = box.width();
    // Three.js uses height for the y axis; Drake uses depth.
    geometry->height = box.depth();
    geometry->depth = box.height();
    lumped.geometry = std::move(geometry);
  }

  void ImplementGeometry(const Capsule& capsule, void* data) override {
    DRAKE_DEMAND(data != nullptr);
    auto& output = *static_cast<Output*>(data);
    auto& lumped = output.lumped;
    auto& mesh = lumped.object.emplace<internal::MeshData>();

    auto geometry = std::make_unique<internal::CapsuleGeometryData>();
    geometry->uuid = uuid_generator_.GenerateRandom();
    geometry->radius = capsule.radius();
    geometry->length = capsule.length();
    lumped.geometry = std::move(geometry);

    // Meshcat cylinders have their long axis in y.
    Eigen::Map<Eigen::Matrix4d>(mesh.matrix) =
        RigidTransformd(RotationMatrixd::MakeXRotation(M_PI / 2.0))
            .GetAsMatrix4();
  }

  void ImplementGeometry(const Convex& mesh, void* data) override {
    DRAKE_DEMAND(data != nullptr);
    auto& output = *static_cast<Output*>(data);

    const PolygonSurfaceMesh<double>& hull = mesh.GetConvexHull();
    const TriangleSurfaceMesh<double> tri_hull =
        internal::MakeTriangleFromPolygonMesh(hull);

    Eigen::Matrix3Xd vertices(3, tri_hull.num_vertices());
    for (int i = 0; i < tri_hull.num_vertices(); ++i) {
      vertices.col(i) = tri_hull.vertex(i);
    }
    Eigen::Matrix3Xi faces(3, tri_hull.num_triangles());
    for (int i = 0; i < tri_hull.num_triangles(); ++i) {
      const auto& e = tri_hull.element(i);
      for (int j = 0; j < 3; ++j) {
        faces(j, i) = e.vertex(j);
      }
    }
    SetLumpedObjectFromTriangleMesh(&output.lumped, vertices, faces, rgba_,
                                    /* wireframe =*/false, 1.0,
                                    Meshcat::SideOfFaceToRender::kDoubleSide,
                                    &uuid_generator_);
  }

  void ImplementGeometry(const Cylinder& cylinder, void* data) override {
    DRAKE_DEMAND(data != nullptr);
    auto& output = *static_cast<Output*>(data);
    auto& lumped = output.lumped;
    auto& mesh = lumped.object.emplace<internal::MeshData>();

    auto geometry = std::make_unique<internal::CylinderGeometryData>();
    geometry->uuid = uuid_generator_.GenerateRandom();
    geometry->radiusBottom = cylinder.radius();
    geometry->radiusTop = cylinder.radius();
    geometry->height = cylinder.length();
    lumped.geometry = std::move(geometry);

    // Meshcat cylinders have their long axis in y.
    Eigen::Map<Eigen::Matrix4d>(mesh.matrix) =
        RigidTransformd(RotationMatrixd::MakeXRotation(M_PI / 2.0))
            .GetAsMatrix4();
  }

  void ImplementGeometry(const Ellipsoid& ellipsoid, void* data) override {
    // Implemented as a Sphere stretched by a diagonal transform.
    DRAKE_DEMAND(data != nullptr);
    auto& output = *static_cast<Output*>(data);
    auto& lumped = output.lumped;
    auto& mesh = lumped.object.emplace<internal::MeshData>();

    auto geometry = std::make_unique<internal::SphereGeometryData>();
    geometry->uuid = uuid_generator_.GenerateRandom();
    geometry->radius = 1;
    lumped.geometry = std::move(geometry);

    Eigen::Map<Eigen::Matrix4d> matrix(mesh.matrix);
    matrix(0, 0) = ellipsoid.a();
    matrix(1, 1) = ellipsoid.b();
    matrix(2, 2) = ellipsoid.c();
  }

  void ImplementGeometry(const HalfSpace&, void*) override {
    // TODO(russt): Use PlaneGeometry with fields width, height,
    // widthSegments, heightSegments
    drake::log()->warn("Meshcat does not display HalfSpace geometry (yet).");
  }

  void ImplementGeometry(const Mesh& mesh, void* data) override {
    ImplementMesh(mesh.filename(), mesh.extension(), mesh.scale(), data);
  }

  void ImplementGeometry(const MeshcatCone& cone, void* data) override {
    DRAKE_DEMAND(data != nullptr);
    auto& output = *static_cast<Output*>(data);
    auto& lumped = output.lumped;
    auto& mesh = lumped.object.emplace<internal::MeshData>();

    auto geometry = std::make_unique<internal::CylinderGeometryData>();
    geometry->uuid = uuid_generator_.GenerateRandom();
    geometry->radiusBottom = 0;
    geometry->radiusTop = 1.0;
    geometry->height = cone.height();
    lumped.geometry = std::move(geometry);

    // Meshcat cylinders have their long axis in y and are centered at the
    // origin.  A cone is just a cylinder with radiusBottom=0.  So we transform
    // here, in addition to scaling to support non-uniform principle axes.
    Eigen::Map<Eigen::Matrix4d>(mesh.matrix) =
        Eigen::Vector4d{cone.a(), cone.b(), 1.0, 1.0}.asDiagonal() *
        RigidTransformd(RotationMatrixd::MakeXRotation(M_PI / 2.0),
                        Eigen::Vector3d{0, 0, cone.height() / 2.0})
            .GetAsMatrix4();
  }

  void ImplementGeometry(const Sphere& sphere, void* data) override {
    DRAKE_DEMAND(data != nullptr);
    auto& output = *static_cast<Output*>(data);
    auto& lumped = output.lumped;
    lumped.object = internal::MeshData();

    auto geometry = std::make_unique<internal::SphereGeometryData>();
    geometry->uuid = uuid_generator_.GenerateRandom();
    geometry->radius = sphere.radius();
    lumped.geometry = std::move(geometry);
  }

 private:
  internal::UuidGenerator& uuid_generator_;
  FileStorage& file_storage_;
  Rgba rgba_;
};

// Meshcat inherits three.js's y-up world and it is applied to camera and
// camera target positions. To simply set the object's position property, we
// need to express the position in three.js's y-up world frame.
// It's simply a 90-degree rotation around the x-axis, so we hard-code it here.
Eigen::Vector3d MeshcatYUpPosition(const Eigen::Vector3d& p_WP) {
  return Eigen::Vector3d(p_WP.x(), p_WP.z(), -p_WP.y());
}

// Creates a Drake camera pose from a meshcat camera pose (encoded as an array
// of 16 values).
// @pre the 16 values form a valid rigid transform (i.e., the rotation matrix
// is properly orthonormal -- the scale is the Identity, etc.).
RigidTransformd MakeDrakePoseFromMeshcatPoseForCamera(
    const std::vector<double>& values) {
  DRAKE_DEMAND(values.size() == 16);
  Eigen::Map<const Eigen::Matrix4d> matrix(values.data());
  // The pose of the meshcat camera in meshcat's y-up world frame M. We're
  // treating the bottom row of the matrix as [0, 0, 0, 1] but otherwise
  // ignoring it.
  const RigidTransformd X_MCm(matrix.block<3, 4>(0, 0));
  DRAKE_DEMAND(X_MCm.rotation().IsValid());

  // Meshcat (aka three.js) cameras are y-up. Rotate to be z-up for Drake.
  const auto R_WM = RotationMatrixd::MakeXRotation(M_PI / 2);
  const Eigen::Vector3d p_WC = R_WM * X_MCm.translation();

  // Meshcat camera aims in the -Cz direction with Cy up. Drake renders in the
  // +Cy direction with -Cy up. So, we need to rotate again.
  const auto R_CdCm = RotationMatrixd(math::RollPitchYawd(0, M_PI, M_PI));
  const auto R_WCd = R_WM * X_MCm.rotation() * R_CdCm;
  return RigidTransformd(R_WCd, p_WC);
}

}  // namespace

class Meshcat::Impl {
 public:
  DRAKE_NO_COPY_NO_MOVE_NO_ASSIGN(Impl);

  // Some implementation notes for this Impl constructor:
  //
  // It must not call any nontrivial class methods. In general self-calls from
  // a constructor should always be treated with caution, but it's especially
  // important in this case because of the complicated threading and state
  // invariants that we need to maintain.
  //
  // It launches the websocket thread and waits for the thread to reply that
  // either the application started listening successfully, or else failed.
  //
  // If the websocket thread failed to bind to a port, then this constructor
  // will first join the websocket thread and then throw an exception; the
  // destructor will not be run.
  //
  // Otherwise, upon success the postconditions are that both:
  //   loop_ is non-null; and
  //   mode_ is either kFinished (the typical case) or possibly kStopping (in
  //     the unusual case where websocket thread faulted soon after starting).
  explicit Impl(const MeshcatParams& params)
      : prefix_("/drake"),
        main_thread_id_(std::this_thread::get_id()),
        params_(params) {
    DRAKE_THROW_UNLESS(!params.port.has_value() || *params.port == 0 ||
                       *params.port >= 1024);
    if (!drake::internal::IsNetworkingAllowed("meshcat")) {
      throw std::runtime_error(
          "Meshcat has been disabled via the DRAKE_ALLOW_NETWORK environment "
          "variable");
    }

    // Sanity-check the pattern, by passing it (along with dummy host and port
    // values) through to fmt to allow any fmt-specific exception to percolate.
    // Then, confirm that the user's pattern started with a valid protocol.
    const std::string url =
        fmt::format(fmt_runtime(params.web_url_pattern),
                    fmt::arg("host", "foo"), fmt::arg("port", 1));
    if (url.substr(0, 4) != "http") {
      throw std::logic_error("The web_url_pattern must be http:// or https://");
    }

    // Fetch the index once to be sure that we preload the content.
    DRAKE_DEMAND(internal::GetMeshcatStaticResource("/").has_value());

    std::promise<std::tuple<int, bool>> app_promise;
    std::future<std::tuple<int, bool>> app_future = app_promise.get_future();
    websocket_thread_ =
        std::thread(&Impl::WrappedWebSocketMain, this, std::move(app_promise),
                    params.host, params.port);
    bool connected;
    std::tie(port_, connected) = app_future.get();

    if (!connected) {
      mode_.store(kFinished);
      websocket_thread_.join();
      throw std::runtime_error("Meshcat failed to open a websocket port.");
    }

    for (const auto& item : params_.initial_properties) {
      std::visit(
          [this, &item](const auto& value) {
            this->SetProperty(item.path, item.property, value);
          },
          item.value);
    }
  }

  ~Impl() {
    DRAKE_DEMAND(IsThread(main_thread_id_));

    // Ensure that the App::run loop stops, in case it hasn't already done so.
    Defer([this]() {
      DRAKE_DEMAND(IsThread(websocket_thread_id_));
      Shutdown();
    });

    // Tell the websocket thread that we'll never call Defer() again,
    // and then wait for it to exit.
    mode_.store(kFinished);
    websocket_thread_.join();
  }

  // Throws an exception if the websocket thread has died.
  // This function is a file-internal helper, not public in the PIMPL.
  //
  // This should called from every public function of the outer class (other
  // than the destructor) before doing any other real work, so that we can pass
  // along error conditions from the websocket thread back onto the main thread.
  //
  // Don't fall into a TOCTOU trap here -- just because this function returned
  // successfully does *not* mean that the websocket thread is still running; it
  // might have crashed immediately after this check. Calling code should not
  // presume that success here means that additional calls into the websocket
  // will continue to succeed.
  void ThrowIfWebsocketThreadExited() const {
    DRAKE_DEMAND(IsThread(main_thread_id_));
    // N.B. Refer to the comments on the `mode_` and `loop_` class member
    // fields to help understand what's happening here.
    if (mode_.load() != kNominal) {
      mode_.store(kFinished);
      throw std::runtime_error(
          "Meshcat's internal websocket thread exited unexpectedly");
    }
  }

  // This function is public via the PIMPL.
  std::string web_url() const {
    DRAKE_DEMAND(IsThread(main_thread_id_));
    const std::string& host = params_.host;
    const bool is_localhost = host.empty() || host == "*";
    const std::string display_host = is_localhost ? "localhost" : host;
    return fmt::format(fmt_runtime(params_.web_url_pattern),
                       fmt::arg("host", display_host), fmt::arg("port", port_));
  }

  // This function is public via the PIMPL.
  int port() const {
    DRAKE_DEMAND(IsThread(main_thread_id_));
    return port_;
  }

  // This function is public via the PIMPL.
  void SetRealtimeRate(double rate) {
    DRAKE_DEMAND(IsThread(main_thread_id_));
    realtime_rate_ = rate;
    internal::RealtimeRateData data;
    data.rate = rate;
    Defer([this, data = std::move(data)]() {
      DRAKE_DEMAND(IsThread(websocket_thread_id_));
      DRAKE_DEMAND(app_ != nullptr);
      std::stringstream message_stream;
      msgpack::pack(message_stream, data);
      std::string message = message_stream.str();
      app_->publish("all", message, uWS::OpCode::BINARY, false);
    });
  }

  // This function is public via the PIMPL.
  double GetRealtimeRate() const {
    DRAKE_DEMAND(IsThread(main_thread_id_));
    return realtime_rate_;
  }

  // This function is public via the PIMPL.
  std::string ws_url() const {
    DRAKE_DEMAND(IsThread(main_thread_id_));
    const std::string http_url = web_url();
    DRAKE_DEMAND(http_url.substr(0, 4) == "http");
    return "ws" + http_url.substr(4);
  }

  // This function is public via the PIMPL.
  int GetNumActiveConnections() const {
    DRAKE_DEMAND(IsThread(main_thread_id_));
    return num_websockets_.load();
  }

  // This function is public via the PIMPL.
  void Flush() const {
    DRAKE_DEMAND(IsThread(main_thread_id_));

    // We simply loop until the backpressure is zero.  In each iteration, if
    // the connections have any backpressure, then we sleep the main thread to
    // let the websocket thread drain.
    //
    // Note: The following attempts to avoid the explicit sleep failed:
    // - loop_->defer(callback) does not drain automatically between executing
    //   the deferred callbacks.
    // - calling app_->topicTree->drain() or ws->send("") did not actually
    //   force any drainage.
    //
    // It *is* possible to monitor the drainage by registering the
    // behavior.drain callback on the websocket connection, but we avoid
    // explicitly locking the main thread to wait for the drainage in order to
    // keep the thread logic simpler.
    int main_backpressure;

    // Set a very conservative iteration limit; since we sleep for .1 seconds
    // on each iteration, this corresponds to (approximately) 10 minutes.
    const int kIterationLimit{6000};
    int iteration = 0;

    do {
      std::promise<int> p;
      std::future<int> f = p.get_future();
      Defer([this, p = std::move(p)]() mutable {
        DRAKE_DEMAND(IsThread(websocket_thread_id_));
        int websocket_backpressure = 0;
        for (WebSocket* ws : websockets_) {
          websocket_backpressure += ws->getBufferedAmount();
        }
        p.set_value(websocket_backpressure);
      });
      main_backpressure = f.get();
      if (main_backpressure > 0) {
        std::this_thread::sleep_for(std::chrono::milliseconds(100));
      }
      ++iteration;
    } while (main_backpressure > 0 && iteration < kIterationLimit);

    if (main_backpressure > 0) {
      drake::log()->warn(
          "Meshcat::Flush() reached an iteration limit before the buffer could "
          "be completely flushed.");
    }
  }

  // This function is public via the PIMPL.
  void SetObject(std::string_view path, const Shape& shape, const Rgba& rgba) {
    DRAKE_DEMAND(IsThread(main_thread_id_));

    internal::SetObjectData data;
    data.path = FullPath(path);

    // TODO(russt): This current meshcat set_object interface couples geometry,
    // material, and object for convenience, but we might consider decoupling
    // them again for efficiency. We don't want to send meshes over the network
    // (which could be from the cloud to a local browser) more than necessary.

    MeshcatShapeReifier reifier(&uuid_generator_, &file_storage_, rgba);
    std::vector<std::shared_ptr<const FileStorage::Handle>> assets;
    MeshcatShapeReifier::Output reifier_output{.lumped = data.object,
                                               .assets = assets};
    shape.Reify(&reifier, &reifier_output);

    if (std::holds_alternative<std::monostate>(data.object.object)) {
      // Then this shape is not supported, and I should not send the message,
      // nor add the object to the tree.
      return;
    }
    if (std::holds_alternative<internal::MeshData>(data.object.object)) {
      auto& meshfile_object = std::get<internal::MeshData>(data.object.object);
      DRAKE_DEMAND(data.object.geometry != nullptr);
      meshfile_object.geometry = data.object.geometry->uuid;

      // Add a material if not already defined.
      if (data.object.material == nullptr) {
        auto material = std::make_unique<internal::MaterialData>();
        material->uuid = uuid_generator_.GenerateRandom();
        material->type = "MeshPhongMaterial";
        material->color = ToMeshcatColor(rgba);
        // TODO(russt): Most values are taken verbatim from meshcat-python.
        material->reflectivity = 0.5;
        material->side = SideOfFaceToRender::kDoubleSide;
        // From meshcat-python: Three.js allows a material to have an opacity
        // which is != 1, but to still be non - transparent, in which case the
        // opacity only serves to desaturate the material's color. That's a
        // pretty odd combination of things to want, so by default we just use
        // the opacity value to decide whether to set transparent to True or
        // False.
        material->transparent = (rgba.a() != 1.0);
        material->opacity = rgba.a();
        material->linewidth = 1.0;
        material->wireframe = false;
        material->wireframeLineWidth = 1.0;

        meshfile_object.uuid = uuid_generator_.GenerateRandom();
        meshfile_object.material = material->uuid;
        data.object.material = std::move(material);
      }
    }

    Defer([this, data = std::move(data), assets = std::move(assets)]() {
      DRAKE_DEMAND(IsThread(websocket_thread_id_));
      DRAKE_DEMAND(app_ != nullptr);
      std::stringstream message_stream;
      msgpack::pack(message_stream, data);
      // TODO(russt): Consider using msgpack::sbuffer instead of stringstream
      // (here and throughout) to avoid this copy.
      // https://github.com/redboltz/msgpack-c/wiki/v2_0_cpp_packer
      std::string message = message_stream.str();
      app_->publish("all", message, uWS::OpCode::BINARY, false);
      SceneTreeElement& e = scene_tree_root_[data.path];
      e.object().emplace() = std::move(message);
      e.object()->assets = std::move(assets);
    });
  }

  // This function is public via the PIMPL.
  void SetObject(std::string_view path, const perception::PointCloud& cloud,
                 double point_size, const Rgba& rgba) {
    DRAKE_DEMAND(IsThread(main_thread_id_));

    internal::SetObjectData data;
    data.path = FullPath(path);

    auto geometry = std::make_unique<internal::BufferGeometryData>();
    geometry->uuid = uuid_generator_.GenerateRandom();
    geometry->position = cloud.xyzs();
    if (cloud.has_rgbs()) {
      geometry->color = cloud.rgbs().cast<float>() / 255.0;
    }
    data.object.geometry = std::move(geometry);

    auto material = std::make_unique<internal::MaterialData>();
    material->uuid = uuid_generator_.GenerateRandom();
    material->type = "PointsMaterial";
    material->color = ToMeshcatColor(rgba);
    material->transparent = (rgba.a() != 1.0);
    material->opacity = rgba.a();
    material->size = point_size;
    material->vertexColors = cloud.has_rgbs();
    data.object.material = std::move(material);

    internal::MeshData mesh;
    mesh.uuid = uuid_generator_.GenerateRandom();
    mesh.type = "Points";
    mesh.geometry = data.object.geometry->uuid;
    mesh.material = data.object.material->uuid;
    data.object.object = std::move(mesh);

    Defer([this, data = std::move(data)]() {
      std::stringstream message_stream;
      msgpack::pack(message_stream, data);
      std::string message = message_stream.str();
      app_->publish("all", message, uWS::OpCode::BINARY, false);
      SceneTreeElement& e = scene_tree_root_[data.path];
      e.object().emplace() = std::move(message);
    });
  }

  // This function is public via the PIMPL.
  void SetObject(std::string_view path, const TriangleSurfaceMesh<double>& mesh,
                 const Rgba& rgba, bool wireframe, double wireframe_line_width,
                 SideOfFaceToRender side) {
    DRAKE_DEMAND(IsThread(main_thread_id_));
    Eigen::Matrix3Xd vertices(3, mesh.num_vertices());
    for (int i = 0; i < mesh.num_vertices(); ++i) {
      vertices.col(i) = mesh.vertex(i);
    }
    Eigen::Matrix3Xi faces(3, mesh.num_triangles());
    for (int i = 0; i < mesh.num_triangles(); ++i) {
      const auto& e = mesh.element(i);
      for (int j = 0; j < 3; ++j) {
        faces(j, i) = e.vertex(j);
      }
    }
    SetTriangleMesh(path, vertices, faces, rgba, wireframe,
                    wireframe_line_width, side);
  }

  // This function is public via the PIMPL.
  void SetLine(std::string_view path,
               const Eigen::Ref<const Eigen::Matrix3Xd>& vertices,
               double line_width, const Rgba& rgba) {
    DRAKE_DEMAND(IsThread(main_thread_id_));
    const bool kLineSegments = false;
    SetLineImpl(path, vertices, line_width, rgba, kLineSegments);
  }

  // This function is public via the PIMPL.
  void SetLineSegments(std::string_view path,
                       const Eigen::Ref<const Eigen::Matrix3Xd>& start,
                       const Eigen::Ref<const Eigen::Matrix3Xd>& end,
                       double line_width, const Rgba& rgba) {
    DRAKE_DEMAND(IsThread(main_thread_id_));
    DRAKE_THROW_UNLESS(start.cols() == end.cols());
    // The LineSegments loader in three.js take the same data structure as Line,
    // but takes every consecutive pair of vertices as a (start, end).
    Eigen::Matrix<double, 6, Eigen::Dynamic> vstack(6, start.cols());
    vstack << start, end;
    Eigen::Map<Eigen::Matrix3Xd> vertices(vstack.data(), 3, 2 * start.cols());
    const bool kLineSegments = true;
    SetLineImpl(path, vertices, line_width, rgba, kLineSegments);
  }

  // This function is internal to the PIMPL, used to implement the prior two
  // functions (SetLine and SetLineSegments).
  void SetLineImpl(std::string_view path,
                   const Eigen::Ref<const Eigen::Matrix3Xd>& vertices,
                   double line_width, const Rgba& rgba, bool line_segments) {
    internal::SetObjectData data;
    data.path = FullPath(path);

    auto geometry = std::make_unique<internal::BufferGeometryData>();
    geometry->uuid = uuid_generator_.GenerateRandom();
    geometry->position = vertices.cast<float>();
    data.object.geometry = std::move(geometry);

    auto material = std::make_unique<internal::MaterialData>();
    material->uuid = uuid_generator_.GenerateRandom();
    material->type = "LineBasicMaterial";
    material->color = ToMeshcatColor(rgba);
    material->linewidth = line_width;
    material->vertexColors = false;
    data.object.material = std::move(material);

    internal::MeshData mesh;
    mesh.uuid = uuid_generator_.GenerateRandom();
    mesh.type = line_segments ? "LineSegments" : "Line";
    mesh.geometry = data.object.geometry->uuid;
    mesh.material = data.object.material->uuid;
    data.object.object = std::move(mesh);

    Defer([this, data = std::move(data)]() {
      std::stringstream message_stream;
      msgpack::pack(message_stream, data);
      std::string message = message_stream.str();
      app_->publish("all", message, uWS::OpCode::BINARY, false);
      SceneTreeElement& e = scene_tree_root_[data.path];
      e.object().emplace() = std::move(message);
    });
  }

  // This function is public via the PIMPL.
  void SetTriangleMesh(std::string_view path,
                       const Eigen::Ref<const Eigen::Matrix3Xd>& vertices,
                       const Eigen::Ref<const Eigen::Matrix3Xi>& faces,
                       const Rgba& rgba, bool wireframe,
                       double wireframe_line_width, SideOfFaceToRender side) {
    DRAKE_DEMAND(IsThread(main_thread_id_));

    internal::SetObjectData data;
    data.path = FullPath(path);

    SetLumpedObjectFromTriangleMesh(&data.object, vertices, faces, rgba,
                                    wireframe, wireframe_line_width, side,
                                    &uuid_generator_);

    Defer([this, data = std::move(data)]() {
      std::stringstream message_stream;
      msgpack::pack(message_stream, data);
      std::string message = message_stream.str();
      app_->publish("all", message, uWS::OpCode::BINARY, false);
      SceneTreeElement& e = scene_tree_root_[data.path];
      e.object().emplace() = std::move(message);
    });
  }

  // This function is public via the PIMPL.
  void SetTriangleColorMesh(std::string_view path,
                            const Eigen::Ref<const Eigen::Matrix3Xd>& vertices,
                            const Eigen::Ref<const Eigen::Matrix3Xi>& faces,
                            const Eigen::Ref<const Eigen::Matrix3Xd>& colors,
                            bool wireframe, double wireframe_line_width,
                            SideOfFaceToRender side) {
    DRAKE_DEMAND(IsThread(main_thread_id_));

    internal::SetObjectData data;
    data.path = FullPath(path);

    auto geometry = std::make_unique<internal::BufferGeometryData>();
    geometry->uuid = uuid_generator_.GenerateRandom();
    geometry->position = vertices.cast<float>();
    geometry->faces = faces.cast<uint32_t>();
    geometry->color = colors.cast<float>();
    data.object.geometry = std::move(geometry);

    auto material = std::make_unique<internal::MaterialData>();
    material->uuid = uuid_generator_.GenerateRandom();
    material->type = "MeshPhongMaterial";
    material->transparent = false;
    material->opacity = 1.0;
    material->wireframe = wireframe;
    material->wireframeLineWidth = wireframe_line_width;
    material->vertexColors = true;
    material->side = side;
    material->flatShading = true;
    data.object.material = std::move(material);

    internal::MeshData mesh;
    mesh.uuid = uuid_generator_.GenerateRandom();
    mesh.type = "Mesh";
    mesh.geometry = data.object.geometry->uuid;
    mesh.material = data.object.material->uuid;
    data.object.object = std::move(mesh);

    Defer([this, data = std::move(data)]() {
      std::stringstream message_stream;
      msgpack::pack(message_stream, data);
      std::string message = message_stream.str();
      app_->publish("all", message, uWS::OpCode::BINARY, false);
      SceneTreeElement& e = scene_tree_root_[data.path];
      e.object().emplace() = std::move(message);
    });
  }

  // This function is public via the PIMPL.
  template <typename CameraData>
  void SetCamera(CameraData camera, std::string path) {
    DRAKE_DEMAND(IsThread(main_thread_id_));

    is_orthographic_ = std::is_same_v<OrthographicCamera, CameraData>;

    internal::SetCameraData<CameraData> data;
    data.path = std::move(path);
    data.object.object = std::move(camera);
    SetCameraTarget({0, 0, 0});

    Defer([this, data = std::move(data)]() {
      DRAKE_DEMAND(IsThread(websocket_thread_id_));
      DRAKE_DEMAND(app_ != nullptr);
      std::stringstream message_stream;
      msgpack::pack(message_stream, data);
      std::string message = message_stream.str();
      app_->publish("all", message, uWS::OpCode::BINARY, false);
      SceneTreeElement& e = scene_tree_root_[data.path];
      e.object().emplace() = std::move(message);
    });
  }

  // This function is public via the PIMPL.
  void SetTransform(std::string_view path,
                    const RigidTransformd& X_ParentPath) {
    DRAKE_DEMAND(IsThread(main_thread_id_));
    SetTransform(path, X_ParentPath.GetAsMatrix4());
  }

  // This function is public via the PIMPL.
  void SetTransform(std::string_view path,
                    const Eigen::Ref<const Eigen::Matrix4d>& matrix) {
    DRAKE_DEMAND(IsThread(main_thread_id_));

    internal::SetTransformData data;
    data.path = FullPath(path);
    Eigen::Map<Eigen::Matrix4d>(data.matrix) = matrix;

    Defer([this, data = std::move(data)]() {
      DRAKE_DEMAND(IsThread(websocket_thread_id_));
      DRAKE_DEMAND(app_ != nullptr);
      std::stringstream message_stream;
      msgpack::pack(message_stream, data);
      std::string message = message_stream.str();
      app_->publish("all", message, uWS::OpCode::BINARY, false);
      SceneTreeElement& e = scene_tree_root_[data.path];
      e.transform().emplace() = std::move(message);
    });
  }

  // This function is public via the PIMPL.
  void Delete(std::string_view path) {
    DRAKE_DEMAND(IsThread(main_thread_id_));

    internal::DeleteData data;
    data.path = FullPath(path);

    Defer([this, data = std::move(data)]() {
      DRAKE_DEMAND(IsThread(websocket_thread_id_));
      DRAKE_DEMAND(app_ != nullptr);
      std::stringstream message_stream;
      msgpack::pack(message_stream, data);
      app_->publish("all", message_stream.str(), uWS::OpCode::BINARY, false);
      scene_tree_root_.Delete(data.path);
    });
  }

  // This function is public via the PIMPL, via overloads for a specific set of
  // template types (not all possible T's).
  template <typename T>
  void SetProperty(std::string_view path, std::string property,
                   const T& value) {
    DRAKE_DEMAND(IsThread(main_thread_id_));

    internal::SetPropertyData<T> data;
    data.path = FullPath(path);
    data.property = std::move(property);
    data.value = value;

    Defer([this, data = std::move(data)]() {
      DRAKE_DEMAND(IsThread(websocket_thread_id_));
      DRAKE_DEMAND(app_ != nullptr);
      std::stringstream message_stream;
      msgpack::pack(message_stream, data);
      std::string message = message_stream.str();
      app_->publish("all", message, uWS::OpCode::BINARY, false);
      SceneTreeElement& e = scene_tree_root_[data.path];
      e.properties()[data.property] = std::move(message);
    });
  }

  // Sets the `property` of `path` to a CAS URL that refers to `file_path`. The
  // file is copied into memory (in `file_storage_`) so that our HTTP server can
  // serve it anytime a browser requests it.
  //
  // This function is a file-internal helper, not public in the PIMPL.
  void SetPropertyToFile(std::string_view path, std::string property,
                         const fs::path& file_path) {
    DRAKE_DEMAND(IsThread(main_thread_id_));

    // Read the file and insert it into the database.
    std::optional<std::string> content = ReadFile(file_path);
    if (!content) {
      throw std::runtime_error(fmt::format(
          "Cannot open '{}' when attempting to set property '{}' on '{}'",
          file_path.string(), property, path));
    }
    std::shared_ptr<const FileStorage::Handle> asset =
        file_storage_.Insert(std::move(*content), file_path.string());

    internal::SetPropertyData<std::string> data;
    data.path = FullPath(path);
    data.property = std::move(property);
    data.value = FileStorage::GetCasUrl(*asset);

    Defer([this, data = std::move(data), asset = std::move(asset)]() {
      DRAKE_DEMAND(IsThread(websocket_thread_id_));
      DRAKE_DEMAND(app_ != nullptr);
      std::stringstream message_stream;
      msgpack::pack(message_stream, data);
      std::string message = message_stream.str();
      app_->publish("all", message, uWS::OpCode::BINARY, false);
      SceneTreeElement& e = scene_tree_root_[data.path];
      SceneTreeElement::Message& m = e.properties()[data.property];
      m.bytes = std::move(message);
      m.assets = {std::move(asset)};
    });
  }

  // This function is public via the PIMPL.
  DRAKE_NO_EXPORT void SetAnimation(const MeshcatAnimation& animation) {
    DRAKE_DEMAND(IsThread(main_thread_id_));

    std::stringstream message_stream;
    // We pack this message in-place (rather than using structs to organize
    // the packing) for a few reasons:
    //  1) we want to avoid copying the big data nested structure,
    //  2) this message type would require a nasty hairball of structs, and
    //  3) the nested structures have paths inside that must be modified with
    //     FullPath().
    msgpack::packer o(message_stream);
    // The details of this message have been extracted primarily from
    // meshcat/test/animation.html and
    // meshcat-python/src/meshcat/animation.py.
    o.pack_map(3);
    o.pack("type");
    o.pack("set_animation");
    o.pack("animations");
    {
      o.pack_array(animation.path_tracks_.size());
      for (const auto& path_track : animation.path_tracks_) {
        o.pack_map(2);
        o.pack("path");
        // TODO(russt): Handle the case where the FullPaths are not unique.
        o.pack(FullPath(path_track.first));
        o.pack("clip");
        {
          o.pack_map(3);
          o.pack("fps");
          o.pack(animation.frames_per_second());
          o.pack("name");
          o.pack("default");
          o.pack("tracks");
          {
            o.pack_array(path_track.second.size());
            for (const auto& property_track : path_track.second) {
              o.pack_map(3);
              o.pack("name");
              o.pack("." + property_track.first);
              o.pack("type");
              o.pack(property_track.second.js_type);
              o.pack("keys");
              std::visit(
                  [&o](const auto& track) {
                    using T = std::decay_t<decltype(track)>;
                    if constexpr (!std::is_same_v<T, std::monostate>) {
                      o.pack_array(track.size());
                      for (const auto& key : track) {
                        o.pack_map(2);
                        o.pack("time");
                        o.pack(key.first);
                        o.pack("value");
                        o.pack(key.second);
                      }
                    }
                  },
                  property_track.second.track);
            }
          }
        }
      }
    }
    o.pack("options");
    {
      o.pack_map(4);
      o.pack("play");
      o.pack(animation.autoplay());
      o.pack("loopMode");
      o.pack(animation.loop_mode());
      o.pack("repetitions");
      o.pack(animation.repetitions());
      o.pack("clampWhenFinished");
      o.pack(animation.clamp_when_finished());
    }

    Defer([this, message = message_stream.str()]() {
      DRAKE_DEMAND(IsThread(websocket_thread_id_));
      DRAKE_DEMAND(app_ != nullptr);
      app_->publish("all", message, uWS::OpCode::BINARY, false);
      animation_ = std::move(message);
    });
  }

  // This function is public via the PIMPL.
  void Set2dRenderMode(const math::RigidTransformd& X_WC, double xmin,
                       double xmax, double ymin, double ymax) {
    DRAKE_DEMAND(IsThread(main_thread_id_));
    // Set orthographic camera.
    OrthographicCamera camera;
    camera.left = xmin;
    camera.right = xmax;
    camera.bottom = ymin;
    camera.top = ymax;
    SetCamera(camera, "/Cameras/default/rotated");

    SetTransform("/Cameras/default", X_WC);
    // Lock orbit controls.
    SetProperty("/Cameras/default/rotated/<object>", "position",
                std::vector<double>{0.0, 0.0, 0.0});

    SetProperty("/Background", "visible", false);
    SetProperty("/Grid", "visible", false);
    SetProperty("/Axes", "visible", false);
  }

  // This function is public via the PIMPL.
  void ResetRenderMode() {
    DRAKE_DEMAND(IsThread(main_thread_id_));
    PerspectiveCamera camera;
    SetCamera(camera, "/Cameras/default/rotated");
    SetTransform("/Cameras/default", math::RigidTransformd());
    // Lock orbit controls.
    SetProperty("/Cameras/default/rotated/<object>", "position",
                std::vector<double>{0.0, 1.0, 3.0});
    SetProperty("/Background", "visible", true);
    SetProperty("/Grid", "visible", true);
    SetProperty("/Axes", "visible", true);
  }

  // This function is public via the PIMPL.
  // The public version of this only applies to perspective cameras. But, this
  // implementation allows for an override so that SetCameraPose() can orient
  // orthographic cameras as well.
  void SetCameraTarget(const Eigen::Vector3d& p_WT,
                       bool only_perspective = true) {
    DRAKE_DEMAND(IsThread(main_thread_id_));

    if (only_perspective && is_orthographic_) return;

    internal::SetCameraTargetData data;
    // The target position in meshcat's y-up world.
    const Eigen::Vector3d p_WT_y = MeshcatYUpPosition(p_WT);
    data.value = {p_WT_y.x(), p_WT_y.y(), p_WT_y.z()};

    Defer([this, data = std::move(data)]() {
      DRAKE_DEMAND(IsThread(websocket_thread_id_));
      DRAKE_DEMAND(app_ != nullptr);
      std::stringstream message_stream;
      msgpack::pack(message_stream, data);
      std::string message = message_stream.str();
      app_->publish("all", message, uWS::OpCode::BINARY, false);
      camera_target_message_ = std::move(message);
    });
  }

  // This function is public via the PIMPL.
  void SetCameraPose(const Eigen::Vector3d& p_WC, const Eigen::Vector3d& p_WT) {
    DRAKE_DEMAND(IsThread(main_thread_id_));
    SetCameraTarget(p_WT, false /* only_perspective */);
    SetTransform("/Cameras/default", math::RigidTransformd());
    // The camera position in meshcat's y-up world.
    const Eigen::Vector3d p_WC_y = MeshcatYUpPosition(p_WC);
    SetProperty("/Cameras/default/rotated/<object>", "position",
                std::vector<double>{p_WC_y.x(), p_WC_y.y(), p_WC_y.z()});
  }

  std::optional<RigidTransformd> GetTrackedCameraPose() const {
    DRAKE_DEMAND(IsThread(main_thread_id_));
    std::lock_guard<std::mutex> lock(controls_mutex_);
    return camera_pose_;
  }

  // This function is public via the PIMPL.
  void AddButton(std::string name, std::string keycode) {
    DRAKE_DEMAND(IsThread(main_thread_id_));

    internal::SetButtonControl data;
    data.name = std::move(name);
    data.callback = fmt::format(R"""(
() => this.connection.send(msgpack.encode({{
  'type': 'button',
  'name': '{}'
}})))""",
                                data.name);
    data.keycode1 = std::move(keycode);

    {
      std::lock_guard<std::mutex> lock(controls_mutex_);
      if (sliders_.find(data.name) != sliders_.end()) {
        throw std::logic_error(
            fmt::format("Meshcat already has a slider named {}.", data.name));
      }
      auto iter = buttons_.find(data.name);
      if (iter == buttons_.end()) {
        controls_.emplace_back(data.name);
      } else {
        iter->second.num_clicks = 0;
        if (iter->second.keycode1.empty()) {
          if (data.keycode1.empty()) {
            // No need to publish to meshcat.
            return;
          }  // else fall through.
        } else if (iter->second.keycode1 != data.keycode1) {
          throw std::logic_error(fmt::format(
              "Meshcat already has a button named `{}`, but the previously "
              "assigned keycode `{}` does not match the current keycode `{}`. "
              "To re-assign the keycode, you must first delete the button.",
              data.name, iter->second.keycode1, data.keycode1));
        }
      }
      buttons_[data.name] = data;
      DRAKE_DEMAND(controls_.size() == (buttons_.size() + sliders_.size()));
    }

    Defer([this, data = std::move(data)]() {
      DRAKE_DEMAND(IsThread(websocket_thread_id_));
      DRAKE_DEMAND(app_ != nullptr);
      std::stringstream message_stream;
      msgpack::pack(message_stream, data);
      app_->publish("all", message_stream.str(), uWS::OpCode::BINARY, false);
    });
  }

  // This function is public via the PIMPL.
  int GetButtonClicks(std::string_view name) const {
    std::lock_guard<std::mutex> lock(controls_mutex_);
    auto iter = buttons_.find(name);
    if (iter == buttons_.end()) {
      ThrowThingNotFound("button", name, buttons_);
    }
    return iter->second.num_clicks;
  }

  // This function is public via the PIMPL.
  void DeleteButton(std::string name) {
    DRAKE_DEMAND(IsThread(main_thread_id_));

    internal::DeleteControl data;
    {
      std::lock_guard<std::mutex> lock(controls_mutex_);
      auto iter = buttons_.find(name);
      if (iter == buttons_.end()) {
        ThrowThingNotFound("button", name, buttons_);
      }
      buttons_.erase(iter);
      auto c_iter = std::find(controls_.begin(), controls_.end(), name);
      DRAKE_DEMAND(c_iter != controls_.end());
      controls_.erase(c_iter);
      data.name = std::move(name);
      DRAKE_DEMAND(controls_.size() == (buttons_.size() + sliders_.size()));
    }

    Defer([this, data = std::move(data)]() {
      DRAKE_DEMAND(IsThread(websocket_thread_id_));
      DRAKE_DEMAND(app_ != nullptr);
      std::stringstream message_stream;
      msgpack::pack(message_stream, data);
      app_->publish("all", message_stream.str(), uWS::OpCode::BINARY, false);
    });
  }

  // This function is public via the PIMPL.
  void AddSlider(std::string name, double min, double max, double step,
                 double value, std::string decrement_keycode,
                 std::string increment_keycode) {
    DRAKE_DEMAND(IsThread(main_thread_id_));

    internal::SetSliderControl data;
    data.name = std::move(name);
    data.callback = fmt::format(R"""(
(value) => this.connection.send(msgpack.encode({{
  'type': 'slider',
  'name': '{}',
  'value': value
}})))""",
                                data.name);
    data.min = min;
    data.max = max;
    data.step = step;
    // Match setValue in NumberController.js from dat.GUI.
    // https://github.com/dataarts/dat.gui/blob/f720c729deca5d5c79da8464f8a05500d38b140c/src/dat/controllers/NumberController.js#L62
    value = std::max(value, min);
    value = std::min(value, max);
    value = std::round(value / step) * step;
    data.value = value;
    data.keycode1 = std::move(decrement_keycode);
    data.keycode2 = std::move(increment_keycode);

    {
      std::lock_guard<std::mutex> lock(controls_mutex_);
      if (buttons_.find(data.name) != buttons_.end()) {
        throw std::logic_error(
            fmt::format("Meshcat already has a button named {}.", data.name));
      }
      if (sliders_.find(data.name) != sliders_.end()) {
        throw std::logic_error(
            fmt::format("Meshcat already has a slider named {}.", data.name));
      }
      controls_.emplace_back(data.name);
      sliders_[data.name] = data;
      DRAKE_DEMAND(controls_.size() == (buttons_.size() + sliders_.size()));
    }

    Defer([this, data = std::move(data)]() {
      DRAKE_DEMAND(IsThread(websocket_thread_id_));
      DRAKE_DEMAND(app_ != nullptr);
      std::stringstream message_stream;
      msgpack::pack(message_stream, data);
      app_->publish("all", message_stream.str(), uWS::OpCode::BINARY, false);
    });
  }

  // This function is public via the PIMPL.
  void SetSliderValue(std::string name, double value) {
    DRAKE_DEMAND(IsThread(main_thread_id_));

    {
      std::lock_guard<std::mutex> lock(controls_mutex_);
      auto iter = sliders_.find(name);
      if (iter == sliders_.end()) {
        ThrowThingNotFound("slider", name, sliders_);
      }
      internal::SetSliderControl& s = iter->second;
      // Match setValue in NumberController.js from dat.GUI.
      value = std::max(value, s.min);
      value = std::min(value, s.max);
      value = std::round(value / s.step) * s.step;
      s.value = value;
    }

    internal::SetSliderValue data;
    data.name = std::move(name);
    data.value = value;

    Defer([this, data = std::move(data)]() {
      DRAKE_DEMAND(IsThread(websocket_thread_id_));
      DRAKE_DEMAND(app_ != nullptr);
      std::stringstream message_stream;
      msgpack::pack(message_stream, data);
      app_->publish("all", message_stream.str(), uWS::OpCode::BINARY, false);
    });
  }

  // This function is public via the PIMPL.
  double GetSliderValue(std::string_view name) const {
    DRAKE_DEMAND(IsThread(main_thread_id_));

    std::lock_guard<std::mutex> lock(controls_mutex_);
    auto iter = sliders_.find(name);
    if (iter == sliders_.end()) {
      ThrowThingNotFound("slider", name, sliders_);
    }
    return iter->second.value;
  }

  std::vector<std::string> GetSliderNames() const {
    DRAKE_DEMAND(IsThread(main_thread_id_));

    std::lock_guard<std::mutex> lock(controls_mutex_);
    std::vector<std::string> names;
    names.reserve(sliders_.size());
    for (const auto& [name, _] : sliders_) {
      names.push_back(name);
    }
    return names;
  }

  // This function is public via the PIMPL.
  void DeleteSlider(std::string name) {
    DRAKE_DEMAND(IsThread(main_thread_id_));

    internal::DeleteControl data;
    {
      std::lock_guard<std::mutex> lock(controls_mutex_);
      auto iter = sliders_.find(name);
      if (iter == sliders_.end()) {
        ThrowThingNotFound("slider", name, sliders_);
      }
      sliders_.erase(iter);
      auto c_iter = std::find(controls_.begin(), controls_.end(), name);
      DRAKE_DEMAND(c_iter != controls_.end());
      controls_.erase(c_iter);
      data.name = std::move(name);
      DRAKE_DEMAND(controls_.size() == (buttons_.size() + sliders_.size()));
    }

    Defer([this, data = std::move(data)]() {
      DRAKE_DEMAND(IsThread(websocket_thread_id_));
      DRAKE_DEMAND(app_ != nullptr);
      std::stringstream message_stream;
      msgpack::pack(message_stream, data);
      app_->publish("all", message_stream.str(), uWS::OpCode::BINARY, false);
    });
  }

  // This function is public via the PIMPL.
  void DeleteAddedControls() {
    DRAKE_DEMAND(IsThread(main_thread_id_));
    // We copy the data structures so that the main thread can iterate through
    // them without acquiring an additional lock.
    std::map<std::string, internal::SetButtonControl, std::less<>> buttons{};
    std::map<std::string, internal::SetSliderControl, std::less<>> sliders{};
    {
      std::lock_guard<std::mutex> lock(controls_mutex_);
      buttons = buttons_;
      sliders = sliders_;
    }
    for (auto iter = buttons.begin(); iter != buttons.end(); ++iter) {
      DeleteButton(iter->first);
    }
    for (auto iter = sliders.begin(); iter != sliders.end(); ++iter) {
      DeleteSlider(iter->first);
    }
  }

  Meshcat::Gamepad GetGamepad() const {
    DRAKE_DEMAND(IsThread(main_thread_id_));

    std::lock_guard<std::mutex> lock(controls_mutex_);
    return gamepad_;
  }

  // This function is for use by the websocket thread. The Meshcat::StaticHtml()
  // outer function calls into here using appropriate deferred handling.
  std::string CalcStandaloneHtml() const {
    DRAKE_DEMAND(IsThread(websocket_thread_id_));
    std::string html{internal::GetMeshcatStaticResource("/").value()};

    // Insert the javascript directly into the html.
    std::vector<std::pair<std::string, std::string>> js_paths{
        {" src=\"meshcat.js\"", "/meshcat.js"},
        {" src=\"stats.min.js\"", "/stats.min.js"},
    };
    for (const auto& [src_link, url] : js_paths) {
      const std::string_view url_data =
          internal::GetMeshcatStaticResource(url).value();
      const size_t js_pos = html.find(src_link);
      DRAKE_DEMAND(js_pos != std::string::npos);
      html.erase(js_pos, src_link.size());
      html.insert(js_pos + 1, url_data);
    }

    // Insert a JavaScript URL hook that knows how to serve the CAS database.
    // (See FileStorage and GetCasUrl for details about CAS.)
    std::string javascript("casAssets = {};\n");
    std::vector<std::shared_ptr<const FileStorage::Handle>> assets =
        file_storage_.DumpEverything();
    for (const auto& asset : assets) {
      javascript += fmt::format("// {}\n", asset->filename_hint);
      javascript += fmt::format(
          "casAssets[\"{}\"] = "
          "\"data:application/octet-binary;base64,{}\";\n",
          FileStorage::GetCasUrl(*asset),
          common_robotics_utilities::base64_helpers::Encode(
              std::vector<uint8_t>(asset->content.begin(),
                                   asset->content.end())));
    }
    javascript += R"""(
        MeshCat.THREE.DefaultLoadingManager.setURLModifier(url => {
            if (url in casAssets) {
                return casAssets[url];
            }
            return url;
        });
)""";

    // Replace the javascript code in the original html file which connects via
    // websockets with the static javascript commands.
    javascript += scene_tree_root_.CreateCommands();
    if (!animation_.empty()) {
      javascript += CreateCommand(animation_);
    }
    if (!camera_target_message_.empty()) {
      javascript += CreateCommand(camera_target_message_);
    }
    std::regex block_re(
        "<!-- CONNECTION BLOCK BEGIN [^]+ CONNECTION BLOCK END -->\n");
    html = std::regex_replace(html, block_re, javascript);

    return html;
  }

  // This function is public via the PIMPL.
  std::string StaticHtml() {
    DRAKE_DEMAND(IsThread(main_thread_id_));
    std::promise<std::string> p;
    std::future<std::string> f = p.get_future();
    Defer([this, p = std::move(p)]() mutable {
      DRAKE_DEMAND(IsThread(websocket_thread_id_));
      p.set_value(CalcStandaloneHtml());
    });
    return f.get();
  }

  // This function is public via the PIMPL.
  bool HasPath(std::string_view path) const {
    DRAKE_DEMAND(IsThread(main_thread_id_));

    std::promise<bool> p;
    std::future<bool> f = p.get_future();
    Defer([this, path = FullPath(path), p = std::move(p)]() mutable {
      DRAKE_DEMAND(IsThread(websocket_thread_id_));
      p.set_value(scene_tree_root_.Find(path) != nullptr);
    });
    return f.get();
  }

  // This function is public via the PIMPL.
  std::string GetPackedObject(std::string_view path) const {
    DRAKE_DEMAND(IsThread(main_thread_id_));

    std::promise<std::string> p;
    std::future<std::string> f = p.get_future();
    Defer([this, path = FullPath(path), p = std::move(p)]() mutable {
      DRAKE_DEMAND(IsThread(websocket_thread_id_));
      const SceneTreeElement* e = scene_tree_root_.Find(path);
      std::string value;
      if ((e != nullptr) && e->object().has_value()) {
        value = e->object().value().bytes;
      }
      p.set_value(std::move(value));
    });
    return f.get();
  }

  // This function is public via the PIMPL.
  std::string GetPackedTransform(std::string_view path) const {
    DRAKE_DEMAND(IsThread(main_thread_id_));

    std::promise<std::string> p;
    std::future<std::string> f = p.get_future();
    Defer([this, path = FullPath(path), p = std::move(p)]() mutable {
      DRAKE_DEMAND(IsThread(websocket_thread_id_));
      const SceneTreeElement* e = scene_tree_root_.Find(path);
      std::string value;
      if ((e != nullptr) && e->transform().has_value()) {
        value = e->transform().value().bytes;
      }
      p.set_value(std::move(value));
    });
    return f.get();
  }

  // This function is public via the PIMPL.
  std::string GetPackedProperty(std::string_view path,
                                std::string property) const {
    DRAKE_DEMAND(IsThread(main_thread_id_));

    std::promise<std::string> p;
    std::future<std::string> f = p.get_future();
    Defer([this, path = FullPath(path), property = std::move(property),
           p = std::move(p)]() mutable {
      DRAKE_DEMAND(IsThread(websocket_thread_id_));
      const SceneTreeElement* e = scene_tree_root_.Find(path);
      std::string value;
      if (e != nullptr) {
        auto prop = e->properties().find(property);
        if (prop != e->properties().end()) {
          value = prop->second.bytes;
        }
      }
      p.set_value(std::move(value));
    });
    return f.get();
  }

  void InjectWebsocketMessage(std::string_view message) {
    DRAKE_DEMAND(IsThread(main_thread_id_));
    std::promise<void> promise;
    std::future<void> future = promise.get_future();
    Defer([this, &promise, message_copy = std::string(message)]() {
      DRAKE_DEMAND(IsThread(websocket_thread_id_));
      this->HandleMessage(/* ws = */ nullptr, message_copy);
      promise.set_value();
    });
    future.wait();
  }

  void InjectWebsocketThreadFault(int fault_number) {
    DRAKE_DEMAND(IsThread(main_thread_id_));
    DRAKE_DEMAND(fault_number >= 0);
    DRAKE_DEMAND(fault_number <= kMaxFaultNumber);
    log()->warn("InjectWebsocketThreadFault({}) was called", fault_number);
    switch (fault_number) {
      case 0: {
        Defer([this]() {
          DRAKE_DEMAND(IsThread(websocket_thread_id_));
          // Closing the listen socket will cause the app.run() loop to exit.
          us_listen_socket_close(0, listen_socket_);
          listen_socket_ = nullptr;
        });
        return;
      }
      case 1: {
        Defer([this]() {
          DRAKE_DEMAND(IsThread(websocket_thread_id_));
          throw std::runtime_error("InjectWebsocketThreadFault during defer");
        });
        return;
      }
      case 2: {
        inject_open_fault_.store(true);
        return;
      }
      case 3: {
        inject_message_fault_.store(true);
        return;
      }
        static_assert(kMaxFaultNumber == 3);
    }
    DRAKE_UNREACHABLE();
  }

 private:
  bool IsThread(std::thread::id thread_id) const {
    return (std::this_thread::get_id() == thread_id);
  }

  // This is the entry point for our websocket thread. Its only job is as a
  // last-resort exception catcher so that we'll always log it and never call
  // std::terminate (an exception leaking from std::thread always terminates).
  //
  // Our design goal is that no exception can ever reach this function anyway
  // (it should be caught by a more local try-catch block) but in case we've
  // missed one of those, we want to be sure to log it here.
  //
  // Catching exceptions is generally prohibited by Drake's style guide, but
  // in this case the std::terminate fall-through is too painful to live with,
  // and we end up re-throwing an exception on the main thread eventually.
  //
  // N.B. Our arguments must not be pass-by-reference because this function is
  // called from a new thread!
  void WrappedWebSocketMain(std::promise<std::tuple<int, bool>> app_promise,
                            std::string host, std::optional<int> desired_port) {
    try {
      WebSocketMain(std::move(app_promise), host, desired_port);
    } catch (const std::exception& e) {
      drake::log()->critical(
          "Meshcat's internal websocket thread crashed via an exception: {}",
          e.what());
    }
  }

  void WebSocketMain(std::promise<std::tuple<int, bool>> app_promise,
                     const std::string& host, std::optional<int> desired_port) {
    websocket_thread_id_ = std::this_thread::get_id();
    ScopeExit guard([this]() {
      // N.B. Refer to the comments on the `mode_` and `loop_` class member
      // fields to help understand what's happening here.
      OperatingMode nominal = kNominal;
      mode_.compare_exchange_strong(nominal, kStopping);
      // We must not exit this thread (destroying the thread_local uWS::Loop)
      // until we know that the main thread is no longer adding more callbacks.
      // It signals that by setting mode_ to kFinshed.
      while (mode_.load() != kFinished) {
        // TODO(jwnimmer-tri) Use atomic::wait instead, once we have C++20.
        std::this_thread::sleep_for(std::chrono::milliseconds(10));
      }
      loop_ = nullptr;
      // Given this scope guard, the post-condition upon return from
      // WebSocketMain is that mode_ is kFinished and loop_ is null.
    });
    loop_ = uWS::Loop::get();

    // This canonicalization of the bind_host is currently redundant with what
    // uWebSockets already implements, but we'll keep it here anyway, to defend
    // our code from potential implementation changes to uWebSockets.
    const std::string bind_host = (host == "*") ? "" : host;

    uWS::App::WebSocketBehavior<PerSocketData> behavior;
    // Set maxBackpressure = 0 so that uWS does *not* drop any messages due to
    // back pressure.
    behavior.maxBackpressure = 0;
    behavior.open = [this](WebSocket* ws) {
      // IsThread(websocket_thread_id_) is checked by the Handle... function.
      HandleSocketOpen(ws);
    };
    behavior.close = [this](WebSocket* ws, int, std::string_view) {
      // IsThread(websocket_thread_id_) is checked by the Handle... function.
      HandleSocketClose(ws);
    };
    behavior.message = [this](WebSocket* ws, std::string_view message,
                              uWS::OpCode) {
      // IsThread(websocket_thread_id_) is checked by the Handle... function.
      HandleMessage(ws, message);
    };

    uWS::App app = uWS::App()
                       .get("/*",
                            [this](uWS::HttpResponse<kSsl>* response,
                                   uWS::HttpRequest* request) {
                              DRAKE_DEMAND(IsThread(websocket_thread_id_));
                              this->HandleHttpGet(request->getUrl(), response);
                            })
                       .ws<PerSocketData>("/*", std::move(behavior));
    app_ = &app;

    // Search for an open port.
    int chosen_port{};
    const int search_start = desired_port.value_or(7000);
    const int search_end = desired_port.value_or(8000);
    for (int port = search_start; port <= search_end; ++port) {
      // N.B. Using `port == 0` requests an ephemeral port.
      // https://github.com/uNetworking/uSockets/pull/136.
      app.listen(bind_host, port, LIBUS_LISTEN_EXCLUSIVE_PORT,
                 [this](us_listen_socket_t* socket) {
                   DRAKE_DEMAND(IsThread(websocket_thread_id_));
                   if (socket) {
                     listen_socket_ = socket;
                   }
                 });
      if (listen_socket_ != nullptr) {
        chosen_port = us_socket_local_port(
            /* ssl = */ 0, reinterpret_cast<us_socket_t*>(listen_socket_));
        DRAKE_THROW_UNLESS(chosen_port > 0);
        break;
      }
    }

    bool connected = listen_socket_ != nullptr;
    app_promise.set_value(std::make_tuple(chosen_port, connected));
    if (!connected) {
      return;
    }

    ScopeExit listen_guard([this]() {
      if (listen_socket_ != nullptr) {
        drake::log()->warn(
            "Meshcat's internal websocket is stopping via an exception");
        Shutdown();
        // Normally uWS will free all of its memory as part of App shutdown.
        // However, when exiting via exception it only places the socket memory
        // onto a close-list instead of freeing it. To avoid heap leaks, we'll
        // manually free the memory here using an internal helper function.
        // TODO(jwnimmer-tri) Probably uWS::LoopCleaner::~LoopCleaner should be
        // doing this? Submit a ticket with upstream to find the correct answer.
        us_internal_free_closed_sockets(
            reinterpret_cast<struct us_loop_t*>(uWS::Loop::get()));
      }
    });

    app.run();
  }

  // This function is a callback from a WebSocketBehavior.
  void HandleSocketOpen(WebSocket* ws) {
    DRAKE_DEMAND(IsThread(websocket_thread_id_));
    drake::log()->debug("Meshcat connection opened from {}",
                        ws->getRemoteAddressAsText());
    websockets_.emplace(ws);
    const int new_count = ++num_websockets_;
    DRAKE_DEMAND(new_count >= 0);
    DRAKE_DEMAND(new_count == static_cast<int>(websockets_.size()));
    ws->subscribe("all");
    // Update this new connection with previously published data.
    scene_tree_root_.Send(ws);
    if (!animation_.empty()) {
      ws->send(animation_);
    }
    std::lock_guard<std::mutex> lock(controls_mutex_);
    for (const auto& c : controls_) {
      auto b_iter = buttons_.find(c);
      if (b_iter != buttons_.end()) {
        std::stringstream message_stream;
        msgpack::pack(message_stream, b_iter->second);
        ws->send(message_stream.str());
      } else {
        auto s_iter = sliders_.find(c);
        DRAKE_DEMAND(s_iter != sliders_.end());
        std::stringstream message_stream;
        msgpack::pack(message_stream, s_iter->second);
        ws->send(message_stream.str());
      }
    }

    if (!camera_target_message_.empty()) {
      ws->send(camera_target_message_);
    }

    // Tell client if the realtime rate plot should be hidden
    internal::ShowRealtimeRate realtime_rate_message;
    realtime_rate_message.show = params_.show_stats_plot;
    std::stringstream realtime_message_stream;
    msgpack::pack(realtime_message_stream, realtime_rate_message);
    ws->send(realtime_message_stream.str());

    if (inject_open_fault_.load()) {
      throw std::runtime_error("InjectWebsocketThreadFault during socket open");
    }
  }

  // This function is a callback from a WebSocketBehavior.
  void HandleSocketClose(WebSocket* ws) {
    DRAKE_DEMAND(IsThread(websocket_thread_id_));
    drake::log()->debug("Meshcat connection closed from {}",
                        ws->getRemoteAddressAsText());
    websockets_.erase(ws);
    const int new_count = --num_websockets_;
    DRAKE_DEMAND(new_count >= 0);
    DRAKE_DEMAND(new_count == static_cast<int>(websockets_.size()));
    if (ws == camera_pose_source_) {
      std::lock_guard<std::mutex> lock(controls_mutex_);
      camera_pose_source_ = nullptr;
      camera_pose_ = std::nullopt;
    }
  }

  // This function is called from uWS when it needs to service a GET request.
  void HandleHttpGet(std::string_view url_path,
                     uWS::HttpResponse<kSsl>* response) const {
    DRAKE_DEMAND(IsThread(websocket_thread_id_));
    drake::log()->debug("Meshcat: GET {}", url_path);
    // Handle the magic download URL.
    if (url_path == "/download") {
      const std::string content = CalcStandaloneHtml();
      response->writeHeader("Content-Type", "text/html; charset=utf-8");
      response->writeHeader("Content-Disposition",
                            "attachment; filename=\"meshcat.html\"");
      response->end(content);
      return;
    }
    // Handle content-addressable storage. This must align with GetCasUrl() in
    // FileStorage so if you change it be sure to change both places.
    if (url_path.substr(0, 8) == "/cas-v1-") {
      const std::string_view suffix = url_path.substr(8);
      std::optional<Sha256> key = Sha256::Parse(suffix);
      if (!key.has_value()) {
        drake::log()->warn("Meshcat: Malformed CAS key {}", suffix);
        response->writeStatus("400 Unparseable CAS key");
        response->end("");
        return;
      }
      std::shared_ptr<const FileStorage::Handle> handle =
          file_storage_.Find(*key);
      if (handle == nullptr) {
        drake::log()->warn(
            "Meshcat: Unknown CAS key {} (there are {} assets in the cache)",
            suffix, file_storage_.size());
        response->writeStatus("404 CAS key not found");
        response->writeHeader("Cache-Control", "no-cache");
        response->end("");
        return;
      }
      response->writeHeader("Meshcat-Cas-Filename", handle->filename_hint);
      // https://developer.mozilla.org/en-US/docs/Web/HTTP/Headers/Cache-Control#immutable
      response->writeHeader("Cache-Control",
                            "public, max-age=604800, immutable");
      response->end(handle->content);
      return;
    }
    // Handle static (i.e., compiled-in) files.
    if (const std::optional<std::string_view> content =
            internal::GetMeshcatStaticResource(url_path)) {
      if (content->substr(0, 15) == "<!DOCTYPE html>") {
        response->writeHeader("Content-Type", "text/html; charset=utf-8");
      } else if (url_path.ends_with(".js")) {
        response->writeHeader("Content-Type", "text/javascript; charset=utf-8");
      }
      response->end(*content);
      return;
    }
    // Unknown URL.
    log()->warn("Meshcat: Failed http request for unknown URL {}", url_path);
    response->writeStatus("404 Not Found");
    response->writeHeader("Cache-Control", "no-cache");
    response->end("");
  }

  // This function is a callback from a WebSocketBehavior. However, unit tests
  // may also call it (via InjectWebsocketMessage) in which case the `ws` will
  // be null.
  void HandleMessage(WebSocket* ws, std::string_view message) {
    internal::UserInterfaceEvent data;
    try {
      msgpack::object_handle o_h =
          msgpack::unpack(message.data(), message.size());
      o_h.get().convert(data);
    } catch (const msgpack::type_error& e) {
      // Quietly ignore messages that don't match our expected message type.
      // This violates the style guide, but msgpack does not provide any other
      // mechanism for checking the message type.
      drake::log()->debug("Meshcat ignored an unparsable message");
      return;
    }
    std::lock_guard<std::mutex> lock(controls_mutex_);
    if (data.type == "button") {
      auto iter = buttons_.find(data.name);
      if (iter != buttons_.end()) {
        iter->second.num_clicks++;
      }
      return;
    }
    if (data.type == "slider" && data.value.has_value()) {
      auto iter = sliders_.find(data.name);
      if (iter != sliders_.end()) {
        iter->second.value = *data.value;
        if (websockets_.size() > 1) {
          // Send SetSliderValue message to all other websockets.
          internal::SetSliderValue set_slider;
          set_slider.name = std::move(data.name);
          set_slider.value = *data.value;
          std::stringstream message_stream;
          msgpack::pack(message_stream, set_slider);
          // ws->publish sends to all but not to ws.
          DRAKE_DEMAND(ws != nullptr);
          ws->publish("all", message_stream.str(), uWS::OpCode::BINARY);
        }
      }
      return;
    }
    if (data.type == "gamepad" && data.gamepad.has_value()) {
      // TODO(russt): Figure out how to do the non-invasive unpack of
      // Meshcat::Gamepad and remove internal::Gamepad.
      gamepad_.index = data.gamepad->index;
      gamepad_.button_values = std::move(data.gamepad->button_values);
      gamepad_.axes = std::move(data.gamepad->axes);
      return;
    }
    if (data.type == "camera_pose" && data.camera_pose.size() == 16 &&
        data.is_perspective.has_value()) {
      if (camera_pose_source_ != nullptr && camera_pose_source_ != ws) {
        static const logging::Warn log_once(
            "More than one meshcat client is attempting to broadcast its "
            "camera pose. The view rendered will be that of the browser whose "
            "camera was last modified.");
      }
      camera_pose_source_ = ws;
      if (*data.is_perspective) {
        camera_pose_ =
            MakeDrakePoseFromMeshcatPoseForCamera(std::move(data.camera_pose));
      } else {
        camera_pose_ = std::nullopt;
      }
      return;
    }
    drake::log()->warn("Meshcat ignored a '{}' event", data.type);
    if (inject_message_fault_.load()) {
      throw std::runtime_error(
          "InjectWebsocketThreadFault during message callback");
    }
  }

  // A functor object that we can post from the main thread into the websocket
  // thread.
  using Callback = uWS::MoveOnlyFunction<void()>;

  // This function is a private utility for use within this class.
  // It posts the given callback into the websocket thread, safely.
  // If the websocket thread is no longer operating, then this function will
  // destroy the callback, without ever invoking it.
  void Defer(Callback&& callback) const {
    DRAKE_DEMAND(IsThread(main_thread_id_));
    if (mode_.load() == kNominal) {
      DRAKE_DEMAND(loop_ != nullptr);
      loop_->defer(std::move(callback));
    }
  }

  // This function is a private utility for use within this class. It closes all
  // sockets therefore will cause the uWS::App::run() function to return, and
  // therefore the worker thread will (eventually) exit. This should only be
  // called from two places: in the case of graceful shutdown as a deferred
  // event posted by the ~Impl destructor, or in the case of faulty shutdown
  // in the websocket thread's scope guard.
  void Shutdown() {
    DRAKE_DEMAND(IsThread(websocket_thread_id_));
    drake::log()->debug("Meshcat Shutdown");

    // Stop accepting new connections.
    if (listen_socket_ != nullptr) {
      us_listen_socket_close(0, listen_socket_);
      listen_socket_ = nullptr;
    }

    // Close any existing connections. Calling ws->close() erases the WebSocket
    // from websockets_, so we need to advance the iterator beforehand (#15821).
    auto iter = websockets_.begin();
    while (iter != websockets_.end()) {
      WebSocket* ws = *iter++;
      ws->close();
    }
  }

  // This function is a private utility for use within this class.
  std::string FullPath(std::string_view path) const {
    DRAKE_DEMAND(IsThread(main_thread_id_));
    while (path.size() > 1 && path.back() == '/') {
      path.remove_suffix(1);
    }
    if (path.empty()) {
      return prefix_;
    }
    if (path.front() == '/') {
      return std::string(path);
    }
    return fmt::format("{}/{}", prefix_, path);
  }

  std::thread websocket_thread_{};
  const std::string prefix_{};

  // Both threads access the following variables, guarded by controls_mutex_.
  mutable std::mutex controls_mutex_;
  std::map<std::string, internal::SetButtonControl, std::less<>> buttons_{};
  std::map<std::string, internal::SetSliderControl, std::less<>> sliders_{};
  std::string camera_target_message_;
  Meshcat::Gamepad gamepad_{};
  std::vector<std::string> controls_{};  // Names of buttons and sliders in the
                                         // order they were added.
  // The socket for the browser that is sending the camera pose.
  WebSocket* camera_pose_source_{};
  std::optional<math::RigidTransformd> camera_pose_;

  // These variables should only be accessed in the main thread, where "main
  // thread" is the thread in which this class was constructed.
  std::thread::id main_thread_id_{};
  const MeshcatParams params_;
  int port_{};
  internal::UuidGenerator uuid_generator_{};
  double realtime_rate_{0.0};
  bool is_orthographic_{false};

  // These variables should only be accessed in the websocket thread.
  std::thread::id websocket_thread_id_{};
  SceneTreeElement scene_tree_root_{};
  std::string animation_;
  uWS::App* app_{nullptr};
  us_listen_socket_t* listen_socket_{nullptr};
  std::set<WebSocket*> websockets_{};

  // This variable may be accessed from any thread, but should only be modified
  // in the websocket thread.
  std::atomic<int> num_websockets_{0};

  // This variable may be accessed from any thread. It has an internal mutex.
  FileStorage file_storage_;

  // The loop_ pointer is used to pass functors from the main thread into the
  // websocket worker thread, via loop_->defer(...). See the documentation of
  // uWebSockets for further details:
  // https://github.com/uNetworking/uWebSockets/blob/d94bf2c/misc/READMORE.md#threading
  //
  // We must be *extremely careful* with the lifecycle of the loop_ pointer.
  //
  // It's initialized to nullptr. Then, our constructor launches the websocket
  // thread and blocks on a future until the thread is ready. Before declaring
  // itself ready via the promise, the websocket thread sets loop_ to the
  // correct value. Therefore, when our constructor returns we can rest assured
  // that the loop_ contains a valid value.
  //
  // However, the *grave danger* here is that loop_ points to uWS::Loop::get,
  // which is a *thread_local static object*. When the thread finishes, the C++
  // runtime will destroy the thread_local object and our loop_ will become a
  // dangling pointer. Calling any function on it would lead to nasal demons.
  //
  // Therefore, we must prevent the websocket thread from exiting until it's
  // sure that the main thread will never again use the loop_. We implement
  // that using a scope guard within the websocket thread, where it monitors
  // the mode_ member. Only once mode_ is set to kFinished may the thread be
  // allowed to exit. We also encapsulate all main-thread access to loop_
  // within the Defer() helper function, to help maintain this invariant.
  //
  // In short, our invariant is that: loop_ is only guaranteed to be non-null
  // when mode_ is either kNominal or kStopping.
  uWS::Loop* loop_{nullptr};

  // The other half of maintaining the loop lifecycle invariant (as described
  // on the loop_ member above) is the mode_ enum.
  //
  // The mode_ enum is always set to one of exactly three values:
  // - kNominal
  // - kStopping
  // - kFinished
  //
  // It begins life set to Nominal. In this mode, calls to the Defer()
  // helper are passed along to the websocket thread's uWS event loop.
  //
  // Within the websocket thread, anytime the thread is about to exit (whether
  // through normal means or an exception), the scope guard takes over and
  // does an atomic compare-and-swap, demoting Nominal to Stopping. This is
  // the indication to the main thread that the websocket thread is shutting
  // down. Any *thereafter* calls to Defer() will destroy the callback functor
  // instead of posting it into the uWS loop.
  //
  // Note, however, that if a call to Defer() was partway through execution
  // (where it had done mode_.load(), but not yet called into the loop_),
  // then callbacks could still be placed into the uWS loop even after the
  // compare-and-swap had completed. This is still fine. They will not be run
  // (because the loop isn't running), but they will be correctly destroyed
  // when the loop is destroyed.
  //
  // The websocket thread then spinloops until it sees that mode_ has been
  // set to kFinished. In relevant places on the main thread (i.e., in the
  // ThrowIfWebsocketThreadExited failure poll, or in the constructor when
  // throwing, or during the destructor as normal), it sets mode_ to
  // kFinished to indicate that it will never post into the loop again.

  enum OperatingMode {
    // The main thread and websocket thread are operating as normal.
    kNominal,

    // The websocket thread is no longer running the event loop. It is paused
    // waiting for the main thread to acknowledge the that the event loop is
    // no longer running.
    kStopping,

    // Once this mode is reached, the main thread will not perform any more
    // operations on the websocket thread, other than joining it. Therefore,
    // in this mode the main thread is not allowed to refer to the loop_
    // pointer (it might be nullptr).
    kFinished,
  };
  mutable std::atomic<OperatingMode> mode_{kNominal};

  // These bools are used during unit testing to inject exceptions into various
  // places on the websocket thread.
  std::atomic<bool> inject_open_fault_{false};
  std::atomic<bool> inject_message_fault_{false};
};

Meshcat::Meshcat(std::optional<int> port)
    : Meshcat(MeshcatParams{.port = port}) {}

Meshcat::Meshcat(const MeshcatParams& params)
    // The Impl constructor creates the server thread, binds to the port, etc.
    : impl_{new Impl(params)},
      recording_{std::make_unique<internal::MeshcatRecording>()} {
  drake::log()->info("Meshcat listening for connections at {}", web_url());
}

Meshcat::~Meshcat() {
  delete static_cast<Impl*>(impl_);
}

// This overloaded function ensures that ThrowIfWebsocketThreadExited always
// happens before accessing the Impl class.
Meshcat::Impl& Meshcat::impl() {
  DRAKE_DEMAND(impl_ != nullptr);
  Impl* result = static_cast<Impl*>(impl_);
  result->ThrowIfWebsocketThreadExited();
  return *result;
}

const Meshcat::Impl& Meshcat::impl() const {
  return const_cast<Meshcat*>(this)->impl();
}

std::string Meshcat::web_url() const {
  return impl().web_url();
}

int Meshcat::port() const {
  return impl().port();
}

std::string Meshcat::ws_url() const {
  return impl().ws_url();
}

int Meshcat::GetNumActiveConnections() const {
  return impl().GetNumActiveConnections();
}

void Meshcat::Flush() const {
  impl().Flush();
}

void Meshcat::SetObject(std::string_view path, const Shape& shape,
                        const Rgba& rgba) {
  impl().SetObject(path, shape, rgba);
}

void Meshcat::SetObject(std::string_view path,
                        const perception::PointCloud& cloud, double point_size,
                        const Rgba& rgba) {
  impl().SetObject(path, cloud, point_size, rgba);
}

void Meshcat::SetObject(std::string_view path,
                        const TriangleSurfaceMesh<double>& mesh,
                        const Rgba& rgba, bool wireframe,
                        double wireframe_line_width, SideOfFaceToRender side) {
  impl().SetObject(path, mesh, rgba, wireframe, wireframe_line_width, side);
}

void Meshcat::SetLine(std::string_view path,
                      const Eigen::Ref<const Eigen::Matrix3Xd>& vertices,
                      double line_width, const Rgba& rgba) {
  impl().SetLine(path, vertices, line_width, rgba);
}

void Meshcat::SetLineSegments(std::string_view path,
                              const Eigen::Ref<const Eigen::Matrix3Xd>& start,
                              const Eigen::Ref<const Eigen::Matrix3Xd>& end,
                              double line_width, const Rgba& rgba) {
  impl().SetLineSegments(path, start, end, line_width, rgba);
}

void Meshcat::SetTriangleMesh(
    std::string_view path, const Eigen::Ref<const Eigen::Matrix3Xd>& vertices,
    const Eigen::Ref<const Eigen::Matrix3Xi>& faces, const Rgba& rgba,
    bool wireframe, double wireframe_line_width, SideOfFaceToRender side) {
  impl().SetTriangleMesh(path, vertices, faces, rgba, wireframe,
                         wireframe_line_width, side);
}

void Meshcat::SetTriangleColorMesh(
    std::string_view path, const Eigen::Ref<const Eigen::Matrix3Xd>& vertices,
    const Eigen::Ref<const Eigen::Matrix3Xi>& faces,
    const Eigen::Ref<const Eigen::Matrix3Xd>& colors, bool wireframe,
    double wireframe_line_width, SideOfFaceToRender side,
    std::optional<double> time_in_recording) {
  if (!time_in_recording || recording_ == false) {
    impl().SetTriangleColorMesh(path, vertices, faces, colors, wireframe,
                                wireframe_line_width, side);
    return;
  }
  const double time = *time_in_recording;
  const int frame = animation_->frame(time);

  // Check if this path was already set in a prior animation frame, and then
  // update the last_frames_ bookkeeping to this frame.
  auto last_frame_iter = last_frames_.find(path);
  const std::optional<int> last_frame =
      last_frame_iter != last_frames_.end()
          ? std::optional<int>(last_frame_iter->second)
          : std::nullopt;
  if (last_frame.has_value() && *last_frame > frame) {
    throw std::runtime_error(
        "SetTriangleColorMesh with time_in_recording that corresponds to an "
        "earlier frame than the last frame.");
  }
  if (last_frame.has_value()) {
    last_frame_iter->second = frame;
  } else {
    last_frames_.emplace(path, frame);
  }

  if (last_frame.has_value()) {
    const std::string path_animation_last_frame =
        fmt::format("{}/<animation>/{}", path, *last_frame);
    SetProperty(path_animation_last_frame, "visible", false, time);
  } else {
    // This is the first frame. Make sure the unanimated object is visible
    // only from the start time to `time_in_recording`. It is possible that
    // there was no unanimated object, which is ok because we can set property
    // without the object.
    SetProperty(fmt::format("{}/<object>", path), "visible", true,
                animation_->start_time());
    SetProperty(fmt::format("{}/<object>", path), "visible", false, time);
  }

  const std::string path_animation_frame =
      fmt::format("{}/<animation>/{}", path, frame);

  SetProperty(path_animation_frame, "visible", false, animation_->start_time());
  SetProperty(path_animation_frame, "visible", true, time);
  impl().SetTriangleColorMesh(path_animation_frame, vertices, faces, colors,
                              wireframe, wireframe_line_width, side);
}

void Meshcat::PlotSurface(std::string_view path,
                          const Eigen::Ref<const Eigen::MatrixXd>& X,
                          const Eigen::Ref<const Eigen::MatrixXd>& Y,
                          const Eigen::Ref<const Eigen::MatrixXd>& Z,
                          const Rgba& rgba, bool wireframe,
                          double wireframe_line_width) {
  DRAKE_DEMAND(Y.rows() == X.rows() && Y.cols() == X.cols());
  DRAKE_DEMAND(Z.rows() == X.rows() && Z.cols() == X.cols());
  const int rows = X.rows(), cols = X.cols();

  if (wireframe) {
    int count = -1;
    Eigen::Matrix3Xd vertices(3, rows * cols * 2);
    // Sweep back and forth along rows.
    for (int r = 0; r < rows; ++r) {
      const int c0 = (r & 0x1) ? cols - 1 : 0;
      const int c_delta = (r & 0x1) ? -1 : 1;
      for (int j = 0, c = c0; j < cols; ++j, c += c_delta) {
        vertices.col(++count) << X(r, c), Y(r, c), Z(r, c);
      }
    }
    // Sweep back and forth along columns.
    const int c0 = (rows & 0x1) ? cols - 1 : 0;
    const int c_delta = (rows & 0x1) ? -1 : 1;
    for (int j = 0, c = c0; j < cols; ++j, c += c_delta) {
      const int r0 = (j & 0x1) ? 0 : rows - 1;
      const int r_delta = (j & 0x1) ? 1 : -1;
      for (int i = 0, r = r0; i < rows; ++i, r += r_delta) {
        vertices.col(++count) << X(r, c), Y(r, c), Z(r, c);
      }
    }

    impl().SetLine(path, vertices, wireframe_line_width, rgba);
  } else {
    using MapRowVector = const Eigen::Map<const Eigen::RowVectorXd>;

    Eigen::Matrix3Xd vertices(3, rows * cols);
    vertices.row(0) = MapRowVector(X.data(), rows * cols);
    vertices.row(1) = MapRowVector(Y.data(), rows * cols);
    vertices.row(2) = MapRowVector(Z.data(), rows * cols);

    // Make a regular grid as in https://stackoverflow.com/q/44934631.
    const int num_boxes = (rows - 1) * (cols - 1);
    Eigen::Matrix3Xi faces(3, 2 * num_boxes);
    Eigen::MatrixXi ids(rows, cols);
    // Populate ids with [0, 1, ..., num vertices-1]
    std::iota(ids.data(), ids.data() + rows * cols, 0);

    int count = 0;
    for (int i = 0; i < rows - 1; ++i) {
      for (int j = 0; j < cols - 1; ++j) {
        // Upper left triangles.
        faces.col(count++) << ids(i, j), ids(i + 1, j), ids(i, j + 1);
        // Lower right triangles.
        faces.col(count++) << ids(i + 1, j), ids(i + 1, j + 1), ids(i, j + 1);
      }
    }

    impl().SetTriangleMesh(path, vertices, faces, rgba, wireframe,
                           wireframe_line_width,
                           SideOfFaceToRender::kDoubleSide);
  }
}

void Meshcat::SetCamera(PerspectiveCamera camera, std::string path) {
  impl().SetCamera(std::move(camera), std::move(path));
}

void Meshcat::SetCamera(OrthographicCamera camera, std::string path) {
  impl().SetCamera(std::move(camera), std::move(path));
}

void Meshcat::SetTransform(std::string_view path,
                           const RigidTransformd& X_ParentPath,
                           std::optional<double> time_in_recording) {
  const bool show_live =
      recording_->SetTransform(path, X_ParentPath, time_in_recording);
  if (show_live) {
    impl().SetTransform(path, X_ParentPath);
  }
}

void Meshcat::SetTransform(std::string_view path,
                           const Eigen::Ref<const Eigen::Matrix4d>& matrix) {
  impl().SetTransform(path, matrix);
}

void Meshcat::Delete(std::string_view path) {
  impl().Delete(path);
}

void Meshcat::SetRealtimeRate(double rate) {
  impl().SetRealtimeRate(rate);
}

double Meshcat::GetRealtimeRate() const {
  return impl().GetRealtimeRate();
}

void Meshcat::SetProperty(std::string_view path, std::string property,
                          bool value, std::optional<double> time_in_recording) {
  const bool show_live =
      recording_->SetProperty(path, property, value, time_in_recording);
  if (show_live) {
    impl().SetProperty(path, std::move(property), value);
  }
}

void Meshcat::SetProperty(std::string_view path, std::string property,
                          double value,
                          std::optional<double> time_in_recording) {
  const bool show_live =
      recording_->SetProperty(path, property, value, time_in_recording);
  if (show_live) {
    impl().SetProperty(path, std::move(property), value);
  }
}

void Meshcat::SetProperty(std::string_view path, std::string property,
                          const std::vector<double>& value,
                          std::optional<double> time_in_recording) {
  const bool show_live =
      recording_->SetProperty(path, property, value, time_in_recording);
  if (show_live) {
    impl().SetProperty(path, std::move(property), value);
  }
}

void Meshcat::SetEnvironmentMap(const std::filesystem::path& image_path) {
  const std::string_view property_path = "/Background/<object>";
  const std::string property_name = "environment_map";
  if (image_path.empty()) {
    impl().SetProperty(property_path, property_name, std::string{});
  } else {
    impl().SetPropertyToFile(property_path, property_name, image_path);
  }
}

void Meshcat::SetAnimation(const MeshcatAnimation& animation) {
  impl().SetAnimation(animation);
}

void Meshcat::Set2dRenderMode(const math::RigidTransformd& X_WC, double xmin,
                              double xmax, double ymin, double ymax) {
  impl().Set2dRenderMode(X_WC, xmin, xmax, ymin, ymax);
}

void Meshcat::ResetRenderMode() {
  impl().ResetRenderMode();
}

void Meshcat::SetCameraTarget(const Eigen::Vector3d& target_in_world) {
  impl().SetCameraTarget(target_in_world);
}

void Meshcat::SetCameraPose(const Eigen::Vector3d& camera_in_world,
                            const Eigen::Vector3d& target_in_world) {
  impl().SetCameraPose(camera_in_world, target_in_world);
}

std::optional<RigidTransformd> Meshcat::GetTrackedCameraPose() const {
  return impl().GetTrackedCameraPose();
}

void Meshcat::AddButton(std::string name, std::string keycode) {
  impl().AddButton(std::move(name), std::move(keycode));
}

int Meshcat::GetButtonClicks(std::string_view name) const {
  return impl().GetButtonClicks(name);
}

void Meshcat::DeleteButton(std::string name) {
  impl().DeleteButton(std::move(name));
}

void Meshcat::AddSlider(std::string name, double min, double max, double step,
                        double value, std::string decrement_keycode,
                        std::string increment_keycode) {
  impl().AddSlider(std::move(name), min, max, step, value,
                   std::move(decrement_keycode), std::move(increment_keycode));
}

void Meshcat::SetSliderValue(std::string name, double value) {
  impl().SetSliderValue(std::move(name), value);
}

double Meshcat::GetSliderValue(std::string_view name) const {
  return impl().GetSliderValue(name);
}

std::vector<std::string> Meshcat::GetSliderNames() const {
  return impl().GetSliderNames();
}

void Meshcat::DeleteSlider(std::string name) {
  impl().DeleteSlider(std::move(name));
}

void Meshcat::DeleteAddedControls() {
  impl().DeleteAddedControls();
}

Meshcat::Gamepad Meshcat::GetGamepad() const {
  return impl().GetGamepad();
}

std::string Meshcat::StaticHtml() {
  return impl().StaticHtml();
}

void Meshcat::StartRecording(double frames_per_second,
                             bool set_visualizations_while_recording) {
<<<<<<< HEAD
  animation_ = std::make_unique<MeshcatAnimation>(frames_per_second);
  recording_ = true;
  set_visualizations_while_recording_ = set_visualizations_while_recording;
  last_frames_.clear();
=======
  recording_->StartRecording(frames_per_second,
                             set_visualizations_while_recording);
>>>>>>> b8e251ab
}

void Meshcat::StopRecording() {
  recording_->StopRecording();
}

void Meshcat::PublishRecording() {
  impl().SetAnimation(recording_->get_animation());
}

void Meshcat::DeleteRecording() {
  recording_->DeleteRecording();
}

const MeshcatAnimation& Meshcat::get_recording() const {
  return recording_->get_animation();
}

MeshcatAnimation& Meshcat::get_mutable_recording() {
  return recording_->get_mutable_animation();
}

bool Meshcat::HasPath(std::string_view path) const {
  return impl().HasPath(path);
}

std::string Meshcat::GetPackedObject(std::string_view path) const {
  return impl().GetPackedObject(path);
}

std::string Meshcat::GetPackedTransform(std::string_view path) const {
  return impl().GetPackedTransform(path);
}

std::string Meshcat::GetPackedProperty(std::string_view path,
                                       std::string property) const {
  return impl().GetPackedProperty(path, std::move(property));
}

void Meshcat::InjectWebsocketMessage(std::string_view message) {
  impl().InjectWebsocketMessage(message);
}

void Meshcat::InjectWebsocketThreadFault(int fault_number) {
  impl().InjectWebsocketThreadFault(fault_number);
}

}  // namespace geometry
}  // namespace drake<|MERGE_RESOLUTION|>--- conflicted
+++ resolved
@@ -2474,52 +2474,12 @@
     const Eigen::Ref<const Eigen::Matrix3Xd>& colors, bool wireframe,
     double wireframe_line_width, SideOfFaceToRender side,
     std::optional<double> time_in_recording) {
-  if (!time_in_recording || recording_ == false) {
-    impl().SetTriangleColorMesh(path, vertices, faces, colors, wireframe,
-                                wireframe_line_width, side);
-    return;
-  }
-  const double time = *time_in_recording;
-  const int frame = animation_->frame(time);
-
-  // Check if this path was already set in a prior animation frame, and then
-  // update the last_frames_ bookkeeping to this frame.
-  auto last_frame_iter = last_frames_.find(path);
-  const std::optional<int> last_frame =
-      last_frame_iter != last_frames_.end()
-          ? std::optional<int>(last_frame_iter->second)
-          : std::nullopt;
-  if (last_frame.has_value() && *last_frame > frame) {
-    throw std::runtime_error(
-        "SetTriangleColorMesh with time_in_recording that corresponds to an "
-        "earlier frame than the last frame.");
-  }
-  if (last_frame.has_value()) {
-    last_frame_iter->second = frame;
-  } else {
-    last_frames_.emplace(path, frame);
-  }
-
-  if (last_frame.has_value()) {
-    const std::string path_animation_last_frame =
-        fmt::format("{}/<animation>/{}", path, *last_frame);
-    SetProperty(path_animation_last_frame, "visible", false, time);
-  } else {
-    // This is the first frame. Make sure the unanimated object is visible
-    // only from the start time to `time_in_recording`. It is possible that
-    // there was no unanimated object, which is ok because we can set property
-    // without the object.
-    SetProperty(fmt::format("{}/<object>", path), "visible", true,
-                animation_->start_time());
-    SetProperty(fmt::format("{}/<object>", path), "visible", false, time);
-  }
-
-  const std::string path_animation_frame =
-      fmt::format("{}/<animation>/{}", path, frame);
-
-  SetProperty(path_animation_frame, "visible", false, animation_->start_time());
-  SetProperty(path_animation_frame, "visible", true, time);
-  impl().SetTriangleColorMesh(path_animation_frame, vertices, faces, colors,
+  internal::MeshcatRecording::SetObjectDetail detail =
+      recording_->SetObject(path, time_in_recording);
+  for (const auto& item : detail.properties) {
+    SetProperty(item.path, "visible", item.visible, item.time);
+  }
+  impl().SetTriangleColorMesh(detail.new_path, vertices, faces, colors,
                               wireframe, wireframe_line_width, side);
 }
 
@@ -2736,15 +2696,8 @@
 
 void Meshcat::StartRecording(double frames_per_second,
                              bool set_visualizations_while_recording) {
-<<<<<<< HEAD
-  animation_ = std::make_unique<MeshcatAnimation>(frames_per_second);
-  recording_ = true;
-  set_visualizations_while_recording_ = set_visualizations_while_recording;
-  last_frames_.clear();
-=======
   recording_->StartRecording(frames_per_second,
                              set_visualizations_while_recording);
->>>>>>> b8e251ab
 }
 
 void Meshcat::StopRecording() {
